--- conflicted
+++ resolved
@@ -2,11 +2,7 @@
     finish
 endif
 
-<<<<<<< HEAD
-syntax keyword keywords fn return let if elif else while continue break for in try catch throw
-=======
-syntax keyword keywords fn return let if elif else while continue break try catch throw const import
->>>>>>> d9c93c92
+syntax keyword keywords fn return let if elif else while continue break for in try catch throw const import
 syntax keyword type uint int float str bool void exception
 syntax keyword boolean true false
 
