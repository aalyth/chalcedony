--- conflicted
+++ resolved
@@ -24,13 +24,6 @@
 fn test((args: i8):
     let b := 3} # test123
 
-<<<<<<< HEAD
-=======
-    while let Some(node) = parser.advance() {
-        // println!("{:#?}", node);
-    }
->>>>>>> c50d0a66
-
 ");
 
     while !lexer.is_empty() {
