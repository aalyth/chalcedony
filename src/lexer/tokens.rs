--- conflicted
+++ resolved
@@ -14,14 +14,11 @@
     While,
     Continue,
     Break,
-<<<<<<< HEAD
     For,
     In,
-=======
     Try,
     Catch,
     Throw,
->>>>>>> 34b9c666
 }
 
 #[derive(PartialEq, Debug, Clone)]
@@ -153,14 +150,11 @@
             "while" => return Ok(TokenKind::Keyword(Keyword::While)),
             "continue" => return Ok(TokenKind::Keyword(Keyword::Continue)),
             "break" => return Ok(TokenKind::Keyword(Keyword::Break)),
-<<<<<<< HEAD
             "for" => return Ok(TokenKind::Keyword(Keyword::For)),
             "in" => return Ok(TokenKind::Keyword(Keyword::In)),
-=======
             "try" => return Ok(TokenKind::Keyword(Keyword::Try)),
             "catch" => return Ok(TokenKind::Keyword(Keyword::Catch)),
             "throw" => return Ok(TokenKind::Keyword(Keyword::Throw)),
->>>>>>> 34b9c666
 
             /* DELIMITERS */
             "(" => return Ok(TokenKind::Delimiter(Delimiter::OpenPar)),
