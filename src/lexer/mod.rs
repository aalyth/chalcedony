--- conflicted
+++ resolved
@@ -227,17 +227,6 @@
     ) -> Result<Token, ChalError> {
         // 1. create the token
         // 2. match the token:
-<<<<<<< HEAD
-        //  - delimiter:
-        //      1. update the delimiter stack
-        //      2. check for delimiter errors
-        //
-        //  - subtraction:
-        //      1. check if the operator is binary or unary
-        //
-        // 3. update the prev token
-        //
-=======
         //  * delimiter:
         //      1. update the delimiter stack
         //      2. check for delimiter errors
@@ -246,7 +235,6 @@
         //      1. check whether the operator is binary or unary
         //
         // 3. update the prev token
->>>>>>> d9c93c92
         let mut tok = Token::new(src, self.get_span(start, end))?;
 
         match &tok.kind {
@@ -383,26 +371,25 @@
             return self.advance_tok(buffer, start, end);
         }
 
-<<<<<<< HEAD
         if current == '\\' {
             current = self.reader.advance().expect("expected a token");
             while current == ' ' {
                 current = self.reader.advance().expect("expected a token");
             }
             if current != '\n' {
-                return Err(LexerError::invalid_newline_escape(self.get_span(start, start)).into());
+                return Err(LexerError::new(
+                    LexerErrorKind::InvalidNewlineEscape,
+                    self.get_span(start, start),
+                )
+                .into());
             }
 
             return self.advance();
         }
 
-        // NOTE: the position of the newline is actually wrong - it is on the start of the next
-        // line, but that doesn't matter since it's only purpose is for end of line checks
-=======
         // NOTE: the position of the newline is actually wrong - it is on the
         // start of the next line, but that doesn't matter since it's only
         // purpose is for end of line checks
->>>>>>> d9c93c92
         if current == '\n' {
             return self.advance_tok(String::from(current), start, start);
         }
