//! The module representing the first stage of the interpreting process. It is
//! responsible for converting the source code from a stream of text into a
//! stream of [`Tokens`].
//!
//! This part of the interpreter is arguably the simplest, but it plays the most
//! fundamental role in the whole `Chalcedony` interpreter.

mod line;
mod tokens;

mod char_reader;

pub use line::Line;
pub use tokens::{Delimiter, Keyword, Operator, Special, Token, TokenKind};

use crate::error::span::{InlineSpanner, Position, Span, Spanning};
use crate::error::{ChalError, LexerError, LexerErrorKind};
use crate::lexer::tokens::{is_operator, is_special};
use crate::utils::Stack;
use char_reader::CharReader;

use std::collections::VecDeque;
use std::fs;
use std::rc::Rc;

/// The structure, used to transform the given script into a series of tokens.
pub struct Lexer {
    /// Keeps track of the currently open delimiters - used to check for
    /// any mismatching delimiters.
    delim_stack: Stack<Token>,

    /// The reader, used to iterate over the source and keep track of the
    /// current position.
    reader: CharReader,

    /// The spanner object, used to build code snippets to the errror messages.
    spanner: Rc<dyn Spanning>,

    /// The previous parsed token - used to perform checks such as determening
    /// whether a `-` should be treated as an unary or binary operator.
    prev: Option<TokenKind>,
}

impl Lexer {
    pub fn new(code: &str, filename: Option<String>) -> Self {
        /* convert tabs to 4 spaces */
        let mut src = str::replace(code, "\t", "    ");

        /* this is so empty lines at the end do not cause errors */
        src.push('\n');

        // NOTE: in the case of implementing an inline lexer, a separate
        // function must be created
        let mut result = Lexer {
            delim_stack: Stack::<Token>::new(),
            reader: CharReader::new(src),
            spanner: Rc::new(InlineSpanner::new(code, filename)),
            prev: None,
        };

        result.remove_trailing_space();
        result
    }

    pub fn from_file(filename: String) -> Option<Self> {
        let Ok(script) = fs::read_to_string(filename.clone()) else {
            return None;
        };
        Some(Self::new(&script, Some(filename)))
    }

    /// Advances the next code chunk - a code chunk is defined as the next line,
    /// followed by any lines whose indentation is other than 0.
    fn advance_chunk(&mut self) -> Result<VecDeque<Line>, ChalError> {
        let mut errors = Vec::<ChalError>::new();
        let mut result = VecDeque::<Line>::new();

        loop {
            match self.reader.peek() {
                Some(' ') | Some('\n') | Some('#') => {}
                Some('e') => match self.reader.peek_word().as_str() {
                    "elif" => {}
                    "else" => {}
                    _ => break,
                },
                Some('c') => match self.reader.peek_word().as_str() {
                    "catch" => {}
                    _ => break,
                },
                Some(_) => break,
                None => break,
            }

            match self.advance_line() {
                Ok(line) => {
                    /* a line with a length of 1 is just an empty line */
                    if line.len() >= 2 {
                        result.push_back(line)
                    }
                }
                Err(err) => errors.push(err),
            }
        }

        if !errors.is_empty() {
            return Err(errors.into());
        }

        Ok(result)
    }

    /// Advances the next interpretable code unit, i.e. a stream of tokens which
    /// could be built into a `NodeProg` node. A program node does not necessary
    /// mean a single code chunk - for example an `if` statement with one or
    /// more `else/elif` branches.
    pub fn advance_prog(&mut self) -> Result<VecDeque<Line>, ChalError> {
        if self.reader.is_empty() {
            panic!("Lexer::advance_prog(): advancing an empty lexer")
        }

        let mut result = VecDeque::<Line>::new();
        let mut errors = Vec::<ChalError>::new();
        let mut line: Line = self.advance_line()?;

        /* a line with a length of 1 is just an empty line */
        while line.len() < 2 {
            line = self.advance_line()?;
        }

        let front = line.front_tok().unwrap().clone();

        match front.kind {
            TokenKind::Keyword(Keyword::Let)
            | TokenKind::Identifier(_)
            | TokenKind::Keyword(Keyword::Import)
            | TokenKind::Keyword(Keyword::Const) => result.push_back(line),

            TokenKind::Keyword(Keyword::Fn)
            | TokenKind::Keyword(Keyword::If)
            | TokenKind::Keyword(Keyword::While)
<<<<<<< HEAD
            | TokenKind::Keyword(Keyword::Try)
            | TokenKind::Keyword(Keyword::Class) => {
=======
            | TokenKind::Keyword(Keyword::For)
            | TokenKind::Keyword(Keyword::Try) => {
>>>>>>> 7f7229cf
                result.push_back(line);
                result.extend(self.advance_chunk()?);
            }

            invalid => {
                self.remove_trailing_space();
                return Err(LexerError::new(
                    LexerErrorKind::InvalidGlobalStatement(invalid.clone()),
                    front.span.clone(),
                )
                .into());
            }
        }

        /* check for any unclosed delimiters */
        if !self.delim_stack.is_empty() {
            while let Some(delim) = self.delim_stack.pop() {
                errors.push(
                    LexerError::new(LexerErrorKind::UnclosedDelimiter(delim.src), delim.span)
                        .into(),
                );
            }
        }

        // NOTE: the delim stack always remains empty after every program node
        if !errors.is_empty() {
            return Err(errors.into());
        }

        self.remove_trailing_space();
        Ok(result)
    }

    fn advance_line(&mut self) -> Result<Line, ChalError> {
        if self.reader.is_empty() {
            panic!("Lexer::advance_line(): advancing an empty lexer")
        }

        let indent_raw = self.reader.advance_while(|c: &char| *c == ' ');
        let indent = indent_raw.len() as u64;

        let mut result = VecDeque::<Token>::new();
        let mut errors = Vec::<ChalError>::new();

        if indent % 4 != 0 {
            let pos = self.reader.pos();
            errors.push(
                LexerError::new(
                    LexerErrorKind::InvalidIndentation,
                    self.get_span(*pos, *pos),
                )
                .into(),
            );
        }

        loop {
            if self.is_empty() {
                break;
            }

            match self.advance() {
                Ok(tok) => result.push_back(tok),
                Err(err) => errors.push(err),
            }
            /* check the current token type */
            if result.back().unwrap().kind == TokenKind::Newline {
                break;
            }
        }

        if !errors.is_empty() && result.len() > 1 {
            return Err(errors.into());
        }

        Ok(Line::new(indent, result))
    }

    /* the internal function, used to build tokens */
    fn advance_tok(
        &mut self,
        src: String,
        start: Position,
        end: Position,
    ) -> Result<Token, ChalError> {
        // 1. create the token
        // 2. match the token:
        //  * delimiter:
        //      1. update the delimiter stack
        //      2. check for delimiter errors
        //
        //  * subtraction:
        //      1. check whether the operator is binary or unary
        //
        // 3. update the prev token
        let mut tok = Token::new(src, self.get_span(start, end))?;

        match &tok.kind {
            TokenKind::Delimiter(Delimiter::OpenPar)
            | TokenKind::Delimiter(Delimiter::OpenBrace)
            | TokenKind::Delimiter(Delimiter::OpenBracket) => self.delim_stack.push(tok.clone()),

            /* only closing delimiters match here */
            TokenKind::Delimiter(close_delim) => {
                let Some(open_delim) = self.delim_stack.pop() else {
                    return Err(LexerError::new(
                        LexerErrorKind::UnexpectedClosingDelimiter(tok.src),
                        tok.span,
                    )
                    .into());
                };

                if open_delim.kind != TokenKind::Delimiter(close_delim.inverse()) {
                    return Err(LexerError::new(
                        LexerErrorKind::MismatchingDelimiters(open_delim.src, tok.src),
                        self.get_span(open_delim.span.start, start),
                    )
                    .into());
                }
            }

            // here '-' operators are checked whether they are binary or unary
            TokenKind::Operator(Operator::Sub) => match self.prev {
                Some(TokenKind::Operator(_))
                | Some(TokenKind::Delimiter(Delimiter::OpenPar))
                | Some(TokenKind::Special(Special::Comma))
                | Some(TokenKind::Keyword(_)) => tok = tok.into_neg()?,
                _ => (),
            },

            _ => (),
        };

        self.prev = Some(tok.kind.clone());

        Ok(tok)
    }

    /* advances the next token in the source code */
    pub fn advance(&mut self) -> Result<Token, ChalError> {
        let Some(mut current) = self.reader.advance() else {
            panic!("Lexer::advance(): advancing an empty lexer")
        };

        while current == ' ' {
            let Some(curr) = self.reader.advance() else {
                panic!("Lexer::advance(): advancing an empty lexer")
            };
            current = curr;
        }
        let start = *self.reader.pos();

        /* a comment */
        if current == '#' {
            let _ = self.reader.advance_while(|c: &char| *c != '\n');
            self.reader.advance(); /* remove the \n if there's any */
            return self.advance_tok(String::from("\n"), *self.reader.pos(), *self.reader.pos());
        }

        /* a number */
        if current.is_numeric()
            || (current == '-'
                && self.reader.peek().is_some()
                && self.reader.peek().unwrap().is_numeric())
        {
            // check wheather the minus should be interpreted as a negative int
            // or an operator, example:
            // 'a-5' -> identifier(a), sub(-), uint(5)
            // 'a*-5' -> identifier(a), mul(*), int(-5)
            if current == '-' {
                match &self.prev {
                    Some(kind) => {
                        if kind.is_terminal() || *kind == TokenKind::Delimiter(Delimiter::ClosePar)
                        {
                            return self.advance_tok(
                                current.to_string(),
                                start,
                                *self.reader.pos(),
                            );
                        }
                    }
                    None => {}
                }
            }

            let src = String::from(current)
                + &self
                    .reader
                    .advance_while(|c: &char| c.is_numeric() || *c == '.' || *c == '_');
            return self.advance_tok(src, start, *self.reader.pos());
        }

        /* an identifier */
        if current.is_alphabetic() || current == '_' {
            let mut src = String::from(current)
                + &self
                    .reader
                    .advance_while(|c: &char| c.is_alphanumeric() || *c == '_');

            /* only function names can end with a '!' */
            if self.reader.peek() == Some(&'!') && self.reader.peek_nth(1) == Some(&'(') {
                src.push(self.reader.advance().unwrap());
            }

            return self.advance_tok(src, start, *self.reader.pos());
        }

        /* any operator or special character */
        if is_special(&current) {
            let mut end = start;

            if !is_operator(&current) || self.reader.peek().is_none() {
                return self.advance_tok(current.to_string(), start, end);
            }

            let mut buffer = String::from(current);
            if let Some(c) = self.reader.peek() {
                buffer.push(*c)
            }

            match buffer.as_str() {
                "+=" | "-=" | "*=" | "/=" | "%=" | "&&" | "||" | ">=" | "<=" | "==" | "!="
                | "->" | ":=" | "::" => {
                    self.reader.advance();
                    end.advance_col();
                }
                _ => _ = buffer.pop(),
            }
            return self.advance_tok(buffer, start, end);
        }

        if current == '\\' {
            current = self.reader.advance().expect("expected a token");
            while current == ' ' {
                current = self.reader.advance().expect("expected a token");
            }
            if current != '\n' {
                return Err(LexerError::new(
                    LexerErrorKind::InvalidNewlineEscape,
                    self.get_span(start, start),
                )
                .into());
            }

            return self.advance();
        }

        // NOTE: the position of the newline is actually wrong - it is on the
        // start of the next line, but that doesn't matter since it's only
        // purpose is for end of line checks
        if current == '\n' {
            return self.advance_tok(String::from(current), start, start);
        }

        /* any string */
        if current == '"' || current == '\'' {
            let mut src =
                String::from(current) + &self.reader.advance_while(|c: &char| *c != current);
            if let Some(c) = self.reader.advance() {
                /* adds the `"` at the end */
                src.push(c);
            }

            return self.advance_tok(src, start, *self.reader.pos());
        }

        Err(LexerError::new(
            LexerErrorKind::InvalidChar(current),
            self.get_span(start, start),
        )
        .into())
    }

    fn remove_trailing_space(&mut self) {
        if self.reader.is_empty() {
            return;
        }
        let mut current = *self.reader.peek().unwrap();
        while !self.reader.is_empty() && (current == '\n' || current == ' ' || current == '#') {
            current = self.reader.advance().unwrap();
            if current == '#' {
                self.reader.advance_while(|ch: &char| *ch != '\n');
                self.reader.advance(); /* remove the trailing newline */
            }
            if self.reader.is_empty() {
                break;
            }
            current = *self.reader.peek().unwrap();
        }
    }

    pub fn is_empty(&self) -> bool {
        self.reader.is_empty()
    }

    pub fn spanner(&self) -> Rc<dyn Spanning> {
        self.spanner.clone()
    }

    fn get_span(&self, start: Position, end: Position) -> Span {
        Span::new(start, end, self.spanner.clone())
    }
}<|MERGE_RESOLUTION|>--- conflicted
+++ resolved
@@ -138,13 +138,9 @@
             TokenKind::Keyword(Keyword::Fn)
             | TokenKind::Keyword(Keyword::If)
             | TokenKind::Keyword(Keyword::While)
-<<<<<<< HEAD
             | TokenKind::Keyword(Keyword::Try)
+            | TokenKind::Keyword(Keyword::For)
             | TokenKind::Keyword(Keyword::Class) => {
-=======
-            | TokenKind::Keyword(Keyword::For)
-            | TokenKind::Keyword(Keyword::Try) => {
->>>>>>> 7f7229cf
                 result.push_back(line);
                 result.extend(self.advance_chunk()?);
             }
@@ -391,11 +387,17 @@
             return self.advance();
         }
 
+        // If the current is a newline, but there are open delimiters, the lexer
+        // moves on as if there is no newline - this is one of the newer
+        // features of the Python language
         // NOTE: the position of the newline is actually wrong - it is on the
         // start of the next line, but that doesn't matter since it's only
         // purpose is for end of line checks
         if current == '\n' {
-            return self.advance_tok(String::from(current), start, start);
+            if self.delim_stack.is_empty() {
+                return self.advance_tok(String::from(current), start, start);
+            }
+            return self.advance();
         }
 
         /* any string */
