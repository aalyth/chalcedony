--- conflicted
+++ resolved
@@ -112,11 +112,8 @@
             TokenKind::Keyword(Keyword::Fn)
             | TokenKind::Keyword(Keyword::If)
             | TokenKind::Keyword(Keyword::While)
-<<<<<<< HEAD
-            | TokenKind::Keyword(Keyword::For) => {
-=======
+            | TokenKind::Keyword(Keyword::For)
             | TokenKind::Keyword(Keyword::Try) => {
->>>>>>> 34b9c666
                 result.push_back(line);
                 result.extend(self.advance_chunk()?);
             }
@@ -341,6 +338,18 @@
             return self.advance_tok(buffer, start, end);
         }
 
+        if current == '\\' {
+            current = self.reader.advance().expect("expected a token");
+            while current == ' ' {
+                current = self.reader.advance().expect("expected a token");
+            }
+            if current != '\n' {
+                return Err(LexerError::invalid_newline_escape(self.get_span(start, start)).into());
+            }
+
+            return self.advance();
+        }
+
         // NOTE: the position of the newline is actually wrong - it is on the start of the next
         // line, but that doesn't matter since it's only purpose is for end of line checks
         if current == '\n' {
