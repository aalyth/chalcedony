--- conflicted
+++ resolved
@@ -30,6 +30,7 @@
     RedefiningVariable,
     ReturnOutsideFunc,
     CtrlFlowOutsideWhile,
+    /// `<exp>`, `<recv>`
     IncoherentList(Type, Type),
     InvalidIterable(Type),
     NestedTryCatch,
@@ -47,97 +48,6 @@
     pub fn new(kind: CompileErrorKind, span: Span) -> Self {
         CompileError { span, kind }
     }
-<<<<<<< HEAD
-
-    pub fn unknown_variable(var: String, span: Span) -> Self {
-        CompileError::new(CompileErrorKind::UnknownVariable(var), span)
-    }
-
-    pub fn unknown_function(func: String, span: Span) -> Self {
-        CompileError::new(CompileErrorKind::UnknownFunction(func), span)
-    }
-
-    pub fn invalid_bin_opr(opr_name: String, lhs: Type, rhs: Type, span: Span) -> Self {
-        CompileError::new(CompileErrorKind::InvalidBinOpr(opr_name, lhs, rhs), span)
-    }
-
-    pub fn invalid_unary_opr(opr_name: String, val: Type, span: Span) -> Self {
-        CompileError::new(CompileErrorKind::InvalidUnaryOpr(opr_name, val), span)
-    }
-
-    pub fn invalid_type(exp: Type, recv: Type, span: Span) -> Self {
-        CompileError::new(CompileErrorKind::InvalidType(exp, recv), span)
-    }
-
-    pub fn too_many_arguments(exp: usize, recv: usize, span: Span) -> Self {
-        CompileError::new(CompileErrorKind::TooManyArguments(exp, recv), span)
-    }
-
-    pub fn too_few_arguments(exp: usize, recv: usize, span: Span) -> Self {
-        CompileError::new(CompileErrorKind::TooFewArguments(exp, recv), span)
-    }
-
-    pub fn non_void_func_stmnt(ty: Type, span: Span) -> Self {
-        CompileError::new(CompileErrorKind::NonVoidFunctionStmnt(ty), span)
-    }
-
-    pub fn void_func_expr(span: Span) -> Self {
-        CompileError::new(CompileErrorKind::VoidFunctionExpr, span)
-    }
-
-    pub fn no_default_return_stmnt(span: Span) -> Self {
-        CompileError::new(CompileErrorKind::NoDefaultReturnStmnt, span)
-    }
-
-    pub fn mutating_external_state(span: Span) -> Self {
-        CompileError::new(CompileErrorKind::MutatingExternalState, span)
-    }
-
-    pub fn redefining_function_arg(span: Span) -> Self {
-        CompileError::new(CompileErrorKind::RedefiningFunctionArg, span)
-    }
-
-    pub fn void_argument(span: Span) -> Self {
-        CompileError::new(CompileErrorKind::VoidArgument, span)
-    }
-
-    pub fn overwritten_function(span: Span) -> Self {
-        CompileError::new(CompileErrorKind::OverwrittenFunction, span)
-    }
-
-    pub fn redefining_variable(span: Span) -> Self {
-        CompileError::new(CompileErrorKind::RedefiningVariable, span)
-    }
-
-    pub fn return_outside_func(span: Span) -> Self {
-        CompileError::new(CompileErrorKind::ReturnOutsideFunc, span)
-    }
-
-    pub fn control_flow_outside_while(span: Span) -> Self {
-        CompileError::new(CompileErrorKind::CtrlFlowOutsideWhile, span)
-    }
-
-    pub fn incoherent_list(span: Span, el1: Type, el2: Type) -> Self {
-        CompileError::new(CompileErrorKind::IncoherentList(el1, el2), span)
-    }
-
-    pub fn invalid_iterable(span: Span, ty: Type) -> Self {
-        CompileError::new(CompileErrorKind::InvalidIterable(ty), span)
-    }
-
-    pub fn nested_try_catch(span: Span) -> Self {
-        CompileError::new(CompileErrorKind::NestedTryCatch, span)
-    }
-
-    pub fn unsafe_catch(span: Span) -> Self {
-        CompileError::new(CompileErrorKind::UnsafeCatch, span)
-    }
-
-    pub fn throw_in_safe_func(span: Span) -> Self {
-        CompileError::new(CompileErrorKind::ThrowInSafeFunc, span)
-    }
-=======
->>>>>>> d9c93c92
 }
 
 impl std::fmt::Display for CompileError {
