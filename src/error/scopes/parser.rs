use crate::error::span::Span;
use crate::lexer::TokenKind;

use super::display_err;

/// The error types, which could be encountered during the transforming the
/// lexed stream of tokens into the Abstract Syntax Tree. For each error's
/// meaning refer to implementation of `std::fmt::Display` for `ParserError`.
pub enum ParserErrorKind {
    /// `<exp-type>`, `<recv-type>`
    InvalidToken(TokenKind, TokenKind),
    /// `<token-type>`
    ExpectedToken(TokenKind),
    /// `<token-type>`
    UnexpectedToken(TokenKind),
    InvalidAssignmentOperator,
    RepeatedExprTerminal,
    RepeatedExprOperator,
    InvalidStatement,
    InvalidExprEnd,
    EmptyExpr,
    MissingCatchBlock,
}

pub struct ParserError {
    kind: ParserErrorKind,
    span: Span,
}

impl ParserError {
    pub fn new(kind: ParserErrorKind, span: Span) -> Self {
        ParserError { kind, span }
    }
<<<<<<< HEAD

    pub fn invalid_token(expected: TokenKind, received: TokenKind, span: Span) -> Self {
        ParserError::new(ParserErrorKind::InvalidToken(expected, received), span)
    }

    pub fn expected_token(expected: TokenKind, span: Span) -> Self {
        ParserError::new(ParserErrorKind::ExpectedToken(expected), span)
    }

    pub fn unexpected_token(kind: TokenKind, span: Span) -> Self {
        ParserError::new(ParserErrorKind::UnexpectedToken(kind), span)
    }

    pub fn invalid_assignment_operator(span: Span) -> Self {
        ParserError::new(ParserErrorKind::InvalidAssignmentOperator, span)
    }

    pub fn repeated_expr_terminal(span: Span) -> Self {
        ParserError::new(ParserErrorKind::RepeatedExprTerminal, span)
    }

    pub fn repeated_expr_operator(span: Span) -> Self {
        ParserError::new(ParserErrorKind::RepeatedExprOperator, span)
    }

    pub fn invalid_statement(span: Span) -> Self {
        ParserError::new(ParserErrorKind::InvalidStatement, span)
    }

    pub fn invalid_expr_end(span: Span) -> Self {
        ParserError::new(ParserErrorKind::InvalidExprEnd, span)
    }

    pub fn empty_expr(span: Span) -> Self {
        ParserError::new(ParserErrorKind::EmptyExpr, span)
    }

    pub fn missing_catch_block(span: Span) -> Self {
        ParserError::new(ParserErrorKind::MissingCatchBlock, span)
    }
=======
>>>>>>> e67e7343
}

impl std::fmt::Display for ParserError {
    fn fmt(&self, f: &mut std::fmt::Formatter) -> std::fmt::Result {
        match &self.kind {
            ParserErrorKind::InvalidToken(exp, recv) => {
                let msg = &format!(
                    "invalid token (expected: '{:?}', received: '{:?}')",
                    exp, recv
                );
                display_err(&self.span, f, msg)
            }

            ParserErrorKind::ExpectedToken(exp) => {
                let msg = &format!("expected a token of type '{:?}'", exp);
                display_err(&self.span, f, msg)
            }

            ParserErrorKind::UnexpectedToken(kind) => {
                let msg = &format!("unexpected token ('{:?}')", kind);
                display_err(&self.span, f, msg)
            }

            ParserErrorKind::InvalidAssignmentOperator => {
                display_err(&self.span, f, "invalid assignment operator")
            }

            ParserErrorKind::RepeatedExprTerminal => {
                display_err(&self.span, f, "repeated expression terminal")
            }

            ParserErrorKind::RepeatedExprOperator => {
                display_err(&self.span, f, "repeated expression operator")
            }

            ParserErrorKind::InvalidStatement => display_err(&self.span, f, "invalid statement"),
            ParserErrorKind::InvalidExprEnd => {
                display_err(&self.span, f, "expressions must end with a terminal")
            }

            ParserErrorKind::EmptyExpr => display_err(&self.span, f, "expected an expression"),

            ParserErrorKind::MissingCatchBlock => display_err(
                &self.span,
                f,
                "`try` blocks must be followed by `catch` blocks",
            ),
        }
    }
}<|MERGE_RESOLUTION|>--- conflicted
+++ resolved
@@ -31,49 +31,6 @@
     pub fn new(kind: ParserErrorKind, span: Span) -> Self {
         ParserError { kind, span }
     }
-<<<<<<< HEAD
-
-    pub fn invalid_token(expected: TokenKind, received: TokenKind, span: Span) -> Self {
-        ParserError::new(ParserErrorKind::InvalidToken(expected, received), span)
-    }
-
-    pub fn expected_token(expected: TokenKind, span: Span) -> Self {
-        ParserError::new(ParserErrorKind::ExpectedToken(expected), span)
-    }
-
-    pub fn unexpected_token(kind: TokenKind, span: Span) -> Self {
-        ParserError::new(ParserErrorKind::UnexpectedToken(kind), span)
-    }
-
-    pub fn invalid_assignment_operator(span: Span) -> Self {
-        ParserError::new(ParserErrorKind::InvalidAssignmentOperator, span)
-    }
-
-    pub fn repeated_expr_terminal(span: Span) -> Self {
-        ParserError::new(ParserErrorKind::RepeatedExprTerminal, span)
-    }
-
-    pub fn repeated_expr_operator(span: Span) -> Self {
-        ParserError::new(ParserErrorKind::RepeatedExprOperator, span)
-    }
-
-    pub fn invalid_statement(span: Span) -> Self {
-        ParserError::new(ParserErrorKind::InvalidStatement, span)
-    }
-
-    pub fn invalid_expr_end(span: Span) -> Self {
-        ParserError::new(ParserErrorKind::InvalidExprEnd, span)
-    }
-
-    pub fn empty_expr(span: Span) -> Self {
-        ParserError::new(ParserErrorKind::EmptyExpr, span)
-    }
-
-    pub fn missing_catch_block(span: Span) -> Self {
-        ParserError::new(ParserErrorKind::MissingCatchBlock, span)
-    }
-=======
->>>>>>> e67e7343
 }
 
 impl std::fmt::Display for ParserError {
