mod pos;
mod spanning;

pub use pos::Position;
pub use spanning::InlineSpanner;

use std::rc::Rc;
use std::{cmp, fmt};

/// The trait, used to define objects which can build code snippets from a given
/// start and end position in the source code.
///
/// The filename is an optional part of the `Spanning` since it could be used in
/// a context such as a shell, in which case the code does not originate from a
/// script, but from the user's input.
pub trait Spanning {
    fn context(&self, start: &Position, end: &Position) -> String;
    fn filename(&self) -> Option<String>;
}

/// The structure, denoting a snippet of source code. Used in numerous
/// structures from the Lexer's tokens to the Abstract Syntax Tree nodes. The
/// purpose of this abstractions is to provide an easy way to display adequate
/// error messages with code snippets upon any encountered error.
#[derive(Clone)]
pub struct Span {
    pub start: Position,
    pub end: Position,
    pub spanner: Rc<dyn Spanning>,
}

impl Span {
    pub fn new(start: Position, end: Position, spanner: Rc<dyn Spanning>) -> Self {
        Span {
            start,
            end,
            spanner,
        }
    }

    pub fn context(&self) -> String {
        self.spanner.context(&self.start, &self.end)
    }
}

impl From<Rc<dyn Spanning>> for Span {
    fn from(value: Rc<dyn Spanning>) -> Self {
        Span {
            start: Position::new(0, 0),
            end: Position::new(0, 0),
            spanner: value.clone(),
        }
    }
}

<<<<<<< HEAD
impl cmp::PartialEq for Span {
    fn eq(&self, other: &Span) -> bool {
        self.start == other.start && self.end == other.end
=======
impl std::cmp::PartialEq for Span {
    fn eq(&self, _other: &Span) -> bool {
        true
>>>>>>> d9c93c92
    }
}

impl fmt::Debug for Span {
    fn fmt(&self, f: &mut fmt::Formatter<'_>) -> fmt::Result {
        write!(f, "<span instance>")
    }
}<|MERGE_RESOLUTION|>--- conflicted
+++ resolved
@@ -4,8 +4,8 @@
 pub use pos::Position;
 pub use spanning::InlineSpanner;
 
+use std::fmt;
 use std::rc::Rc;
-use std::{cmp, fmt};
 
 /// The trait, used to define objects which can build code snippets from a given
 /// start and end position in the source code.
@@ -53,15 +53,9 @@
     }
 }
 
-<<<<<<< HEAD
-impl cmp::PartialEq for Span {
-    fn eq(&self, other: &Span) -> bool {
-        self.start == other.start && self.end == other.end
-=======
 impl std::cmp::PartialEq for Span {
     fn eq(&self, _other: &Span) -> bool {
         true
->>>>>>> d9c93c92
     }
 }
 
