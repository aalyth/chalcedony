use super::Bytecode;
use crate::error::{span::Span, ChalError, CompileError, CompileErrorKind};

/// The structure, representing a type inside the interpreter. Used to assert
/// the type strictness of the script before it's execution.
<<<<<<< HEAD
#[derive(PartialEq, Debug, Clone, Copy, Default)]
=======
#[derive(PartialEq, Debug, Clone)]
>>>>>>> 85369da2
pub enum Type {
    Int,
    Uint,
    Float,
    Str,
    Bool,
    Any,
    #[default]
    Void,
    Exception,
    Custom(Box<String>),
}

impl Type {
    /// NOTE: it is very important that this function goes after value calls
    /// inside the result.
    pub fn verify(
        exp: Type,
        recv: Type,
        code: &mut Vec<Bytecode>,
        span: Span,
    ) -> Result<(), ChalError> {
        if exp == Type::Any || exp == recv {
            return Ok(());
        }
        if exp == Type::Int && recv == Type::Uint {
            code.push(Bytecode::CastI);
            return Ok(());
        }

        if exp == Type::Float && (recv == Type::Uint || recv == Type::Int) {
            code.push(Bytecode::CastF);
            return Ok(());
        }

        Err(CompileError::new(CompileErrorKind::InvalidType(exp, recv), span).into())
    }

    /// Used to check whether an overloaded function's definition is applicable
    /// to the passed argument's types.
    pub fn soft_eq(&self, other: &Self) -> bool {
        match (self, other) {
            /* universal types */
            (Type::Void, _) | (_, Type::Void) => false,
            (Type::Any, _) => true,
            /* actual types */
            (Type::Int, Type::Int)
            | (Type::Uint, Type::Uint)
            | (Type::Float, Type::Float)
            | (Type::Str, Type::Str)
            | (Type::Bool, Type::Bool) => true,
            (Type::Custom(lhs), Type::Custom(rhs)) => lhs == rhs,
            /* implicit type casts */
            (Type::Int, Type::Uint) => true,
            _ => false,
        }
    }

    pub fn as_class(&self) -> String {
        match self {
            Type::Int => "Int".to_string(),
            Type::Uint => "Uint".to_string(),
            Type::Float => "Float".to_string(),
            Type::Str => "String".to_string(),
            Type::Bool => "Bool".to_string(),
            Type::Exception => "Exception".to_string(),
            Type::Custom(class) => *class.clone(),
            Type::Any => "Any".to_string(),
            Type::Void => "Void".to_string(),
        }
    }
}<|MERGE_RESOLUTION|>--- conflicted
+++ resolved
@@ -3,11 +3,7 @@
 
 /// The structure, representing a type inside the interpreter. Used to assert
 /// the type strictness of the script before it's execution.
-<<<<<<< HEAD
-#[derive(PartialEq, Debug, Clone, Copy, Default)]
-=======
-#[derive(PartialEq, Debug, Clone)]
->>>>>>> 85369da2
+#[derive(PartialEq, Debug, Clone, Default)]
 pub enum Type {
     Int,
     Uint,
