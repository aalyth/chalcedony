--- conflicted
+++ resolved
@@ -10,11 +10,8 @@
     Bool,
     Any,
     Void,
-<<<<<<< HEAD
     List(Box<Type>),
-=======
     Exception,
->>>>>>> 34b9c666
 }
 
 impl Type {
@@ -42,7 +39,6 @@
         Err(CompileError::invalid_type(exp, recv, span).into())
     }
 
-<<<<<<< HEAD
     /* compares the two types implicitly using `Type::Any` as wildcards */
     pub fn implicit_eq(left: &Type, right: &Type) -> bool {
         if *left == Type::Any || *right == Type::Any {
@@ -52,7 +48,9 @@
         match (left, right) {
             (Type::List(lhs), Type::List(rhs)) => lhs == rhs,
             _ => left == right,
-=======
+        }
+    }
+
     pub fn soft_eq(&self, other: &Self) -> bool {
         match (self, other) {
             /* Universal types */
@@ -67,7 +65,6 @@
             /* type casts */
             (Type::Int, Type::Uint) => true,
             _ => false,
->>>>>>> 34b9c666
         }
     }
 }