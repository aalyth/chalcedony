--- conflicted
+++ resolved
@@ -1,13 +1,9 @@
 use super::Bytecode;
 use crate::error::{span::Span, ChalError, CompileError, CompileErrorKind};
 
-<<<<<<< HEAD
-#[derive(PartialEq, Debug, Clone)]
-=======
 /// The structure, representing a type inside the interpreter. Used to assert
 /// the type strictness of the script before it's execution.
-#[derive(PartialEq, Debug, Clone, Copy, Default)]
->>>>>>> d9c93c92
+#[derive(PartialEq, Debug, Clone, Default)]
 pub enum Type {
     Int,
     Uint,
@@ -30,40 +26,47 @@
         code: &mut Vec<Bytecode>,
         span: Span,
     ) -> Result<(), ChalError> {
-        if exp == Type::Any || exp == recv {
-            return Ok(());
+        match (exp, recv) {
+            (Type::Any, _) => Ok(()),
+            (Type::Int, Type::Uint) => {
+                code.push(Bytecode::CastI);
+                Ok(())
+            }
+            (Type::Float, Type::Int) | (Type::Float, Type::Uint) => {
+                code.push(Bytecode::CastF);
+                Ok(())
+            }
+            (exp @ Type::List(_), recv @ Type::List(_)) => {
+                if !Type::list_eq(&exp, &recv) {
+                    return Err(
+                        CompileError::new(CompileErrorKind::InvalidType(exp, recv), span).into(),
+                    );
+                }
+                Ok(())
+            }
+            (exp, recv) => {
+                if exp == recv {
+                    return Ok(());
+                }
+                Err(CompileError::new(CompileErrorKind::InvalidType(exp, recv), span).into())
+            }
         }
-
-        if exp == Type::Int && recv == Type::Uint {
-            code.push(Bytecode::CastI);
-            return Ok(());
-        }
-
-        if exp == Type::Float && (recv == Type::Uint || recv == Type::Int) {
-            code.push(Bytecode::CastF);
-            return Ok(());
-        }
-
-        Err(CompileError::new(CompileErrorKind::InvalidType(exp, recv), span).into())
     }
 
-<<<<<<< HEAD
-    /* compares the two types implicitly using `Type::Any` as wildcards */
+    // Used to compare the types between list elements.
     pub fn implicit_eq(left: &Type, right: &Type) -> bool {
         if *left == Type::Any || *right == Type::Any {
             return true;
         }
 
         match (left, right) {
-            (Type::List(lhs), Type::List(rhs)) => lhs == rhs,
+            (Type::List(lhs), Type::List(rhs)) => Type::implicit_eq(lhs, rhs),
             _ => left == right,
         }
     }
 
-=======
     /// Used to check whether an overloaded function's definition is applicable
     /// to the passed argument's types.
->>>>>>> d9c93c92
     pub fn soft_eq(&self, other: &Self) -> bool {
         match (self, other) {
             /* universal types */
@@ -75,9 +78,28 @@
             | (Type::Float, Type::Float)
             | (Type::Str, Type::Str)
             | (Type::Bool, Type::Bool) => true,
+            (Type::List(lhs), Type::List(rhs)) => Type::implicit_eq(lhs, rhs),
             /* implicit type casts */
             (Type::Int, Type::Uint) => true,
             _ => false,
         }
     }
+
+    // Used to retrieve the bottom type of a list type.
+    pub fn root_type(&self) -> Type {
+        match self {
+            Type::List(ty) => ty.root_type(),
+            _ => self.clone(),
+        }
+    }
+
+    // Used to compare lists recursively. The left list could be an internal
+    // type expectation (Type::List(Type::Any)).
+    fn list_eq(left: &Type, right: &Type) -> bool {
+        match (left, right) {
+            (Type::Any, _) => true,
+            (Type::List(lhs), Type::List(rhs)) => Type::list_eq(lhs, rhs),
+            (left, right) => left == right,
+        }
+    }
 }