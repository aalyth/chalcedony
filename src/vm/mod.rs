//! The `Chalcedony Virtual Machine (CVM)`, responsible for the execution of the
//! compiled bytecode instructions.
//!
//! An integral part of the virtual machine is that it avoids the usage of
//! denoting runtime errors - the philosophy of Chalcedony is that the code
//! should've been checked during it's compilation, not during it's execution.
//!
//! With regards to the implementation, CVM is a stack-based virtual machine,
//! meaning all expressions are computed on the [`stack`].

mod builtins;
mod object;

<<<<<<< HEAD
use builtins::{add, and, assert, div, eq, gt, gt_eq, lt, lt_eq, modulo, mul, neg, not, or, sub};
use object::{CvmObject, Gc};
=======
use builtins::{
    add, and, assert, div, eq, gt, gt_eq, list_get, list_insert, list_remove, lt, lt_eq, modulo,
    mul, neg, not, or, sub,
};
use object::CvmObject;
>>>>>>> 7f7229cf

use crate::common::Bytecode;
use crate::error::unhandled_exception;
use crate::utils::Stack;

use std::cell::RefCell;
use std::collections::VecDeque;
use std::rc::Rc;

#[derive(Debug)]
struct CvmFunctionObject {
    arg_count: usize,
    code: Rc<Vec<Bytecode>>,
}

#[derive(Debug, Default)]
struct CvmCallFrame {
    prev_idx: usize,
    stack_len: usize,
    catch_idx: Option<usize>,

    code: Rc<Vec<Bytecode>>,
}

#[derive(Default)]
pub struct Cvm {
    stack: Stack<CvmObject>,
    globals: Vec<CvmObject>,
    functions: Vec<Rc<CvmFunctionObject>>,
    call_stack: Stack<CvmCallFrame>,

    catch_idx: Option<usize>,
}

macro_rules! push_constant {
    ($cvm:ident, $type:ident, $val:ident, $next_idx:ident) => {{
        $cvm.stack.push(CvmObject::$type($val));
        $next_idx
    }};
}

impl Cvm {
    pub fn new() -> Self {
        Cvm {
            stack: Stack::<CvmObject>::with_capacity(100_000),
            globals: Vec::<CvmObject>::new(),
            functions: Vec::<Rc<CvmFunctionObject>>::new(),
            call_stack: Stack::<CvmCallFrame>::with_capacity(10_000),
            catch_idx: None,
        }
    }

    pub fn execute(&mut self, code: Vec<Bytecode>) {
        let mut current_idx = 0;
        while !self.call_stack.is_empty() || current_idx < code.len() {
            current_idx = self.execute_next(current_idx, &code);
        }
        /* remove any leftover local variables inside the global scope */
        self.stack.truncate(0);
    }

    #[inline(always)]
    fn execute_next(&mut self, current_idx: usize, code: &[Bytecode]) -> usize {
        let next_instr: Bytecode;
        if let Some(frame) = self.call_stack.peek() {
            next_instr = frame
                .code
                .get(current_idx)
                .expect("invalid current idx")
                .clone();
        } else {
            next_instr = code.get(current_idx).expect("invalid current idx").clone();
        }
        let next_idx = current_idx + 1;
        match next_instr {
            Bytecode::ConstI(val) => push_constant!(self, Int, val, next_idx),
            Bytecode::ConstU(val) => push_constant!(self, Uint, val, next_idx),
            Bytecode::ConstF(val) => push_constant!(self, Float, val, next_idx),
            Bytecode::ConstS(val) => {
                self.stack.push(CvmObject::Str(val.clone()));
                next_idx
            }
            Bytecode::ConstB(val) => push_constant!(self, Bool, val, next_idx),
<<<<<<< HEAD
            Bytecode::ConstObj(el_count) => {
                self.stack.push(CvmObject::Instance(Gc::new(vec![
                    CvmObject::default();
                    el_count
                ])));
=======
            Bytecode::ConstL(len) => {
                let mut list = VecDeque::<CvmObject>::with_capacity(len);
                for _ in 0..len {
                    list.push_back(self.stack.pop().expect("expected a value on the stack"));
                }
                self.stack
                    .push(CvmObject::List(Rc::new(RefCell::new(list))));
>>>>>>> 7f7229cf
                next_idx
            }

            Bytecode::ThrowException => {
                let obj = self.pop();
                let CvmObject::Str(val) = obj else {
                    panic!("invalid exception type");
                };
                self.stack.push(CvmObject::Exception(val));
                self.handle_exception()
            }

            Bytecode::CastI => {
                match self.pop() {
                    CvmObject::Uint(val) => self.stack.push(CvmObject::Int(val as i64)),
                    CvmObject::Float(val) => self.stack.push(CvmObject::Int(val as i64)),
                    _ => panic!("invalid cast to Int"),
                };
                next_idx
            }

            Bytecode::CastF => {
                match self.pop() {
                    CvmObject::Int(val) => self.stack.push(CvmObject::Float(val as f64)),
                    CvmObject::Uint(val) => self.stack.push(CvmObject::Float(val as f64)),
                    _ => panic!("invalid cast to Float"),
                }
                next_idx
            }

            Bytecode::CastU => {
                match self.pop() {
                    CvmObject::Int(val) => self.stack.push(CvmObject::Uint(val as u64)),
                    CvmObject::Float(val) => self.stack.push(CvmObject::Uint(val as u64)),
                    _ => panic!("invalid cast to Uint"),
                }
                next_idx
            }

            Bytecode::SetGlobal(var_id) => {
                let var_value = self.pop();
                while var_id >= self.globals.len() {
                    self.globals.push(CvmObject::Int(0));
                }
                *self.globals.get_mut(var_id).unwrap() = var_value;
                next_idx
            }
            Bytecode::GetGlobal(var_id) => {
                let var_value = self
                    .globals
                    .get(var_id)
                    .expect("expected a valid variable id")
                    .clone();
                self.stack.push(var_value);
                next_idx
            }

            Bytecode::SetLocal(mut var_id) => {
                if let Some(frame) = self.call_stack.peek() {
                    var_id += frame.stack_len;
                }

                let value = self.pop();
                if let Some(var) = self.stack.get_mut(var_id) {
                    *var = value;
                } else {
                    while self.stack.len() < var_id {
                        self.stack.push(CvmObject::default());
                    }
                    self.stack.push(value);
                }
                next_idx
            }
            Bytecode::GetLocal(mut var_id) => {
                if let Some(frame) = self.call_stack.peek() {
                    var_id += frame.stack_len;
                }
                let value = self.stack.get(var_id).unwrap().clone();
                self.stack.push(value);
                next_idx
            }

            Bytecode::GetAttr(attr_id) => {
                let CvmObject::Instance(obj) =
                    self.stack.pop().expect("expected a value on the stack")
                else {
                    panic!("calling `GetAttr` on a non-object")
                };

                let obj = obj.get_ref();
                self.stack
                    .push(obj.borrow().data.get(attr_id).unwrap().clone());

                next_idx
            }

            Bytecode::SetAttr(attr_id) => {
                let val = self.stack.pop().expect("expected a value on the stack");
                let CvmObject::Instance(dest_obj) =
                    self.stack.top().expect("expected a value on the stack")
                else {
                    panic!("calling `SetAttr` on a non-object");
                };

                let dest_obj = dest_obj.get_ref();
                let mut dest_obj = dest_obj.borrow_mut();

                /* dest_obj = val_obj */
                if let CvmObject::Instance(val_obj) = val {
                    let val_obj = val_obj.get_ref();

                    // The `depth > 1` check is so if an inline object is set as
                    // an object's attribute, the subobject is not deallocated
                    // right after the parent object's initialization.
                    if dest_obj.depth == 0 && val_obj.borrow().depth == 0 {
                        *dest_obj.data.get_mut(attr_id).unwrap() =
                            CvmObject::Instance(Gc::Strong(val_obj.clone()));
                    } else if dest_obj.depth <= val_obj.borrow().depth {
                        *dest_obj.data.get_mut(attr_id).unwrap() =
                            CvmObject::Instance(Gc::Weak(Rc::downgrade(&val_obj)));
                    } else {
                        *dest_obj.data.get_mut(attr_id).unwrap() =
                            CvmObject::Instance(Gc::Strong(val_obj.clone()));
                        dest_obj.depth = val_obj.borrow().depth;
                    }
                } else {
                    *dest_obj.data.get_mut(attr_id).unwrap() = val;
                }

                next_idx
            }

            Bytecode::Add => add(self, next_idx),
            Bytecode::Sub => sub(self, next_idx),
            Bytecode::Mul => mul(self, next_idx),
            Bytecode::Div => div(self, next_idx),
            Bytecode::Mod => modulo(self, next_idx),

            Bytecode::And => and(self, next_idx),
            Bytecode::Or => or(self, next_idx),

            Bytecode::Lt => lt(self, next_idx),
            Bytecode::Gt => gt(self, next_idx),
            Bytecode::LtEq => lt_eq(self, next_idx),
            Bytecode::GtEq => gt_eq(self, next_idx),

            Bytecode::Eq => eq(self, next_idx),
            Bytecode::Neg => neg(self, next_idx),
            Bytecode::Not => not(self, next_idx),

            Bytecode::CreateFunc(arg_count) => {
                let func_obj = CvmFunctionObject {
                    arg_count,
                    code: Rc::new(code[next_idx..].into()),
                };
                self.functions.push(Rc::new(func_obj));
                code.len()
            }

            Bytecode::CallFunc(func_id) => {
                let func_obj = self
                    .functions
                    .get(func_id)
                    .expect("expected a valid function id")
                    .clone();

                // NOTE: the arguments to the function call are already in place
                // and local variables are automatically handled

                let frame = CvmCallFrame {
                    prev_idx: next_idx,
                    stack_len: self.stack.len() - func_obj.arg_count,
                    code: func_obj.code.clone(),
                    catch_idx: self.catch_idx,
                };
                self.call_stack.push(frame);
                self.catch_idx = None;

                0
            }

            Bytecode::Return => {
                let value = self.stack.pop().unwrap();
                let frame = self.call_stack.pop().unwrap();
                self.stack.truncate(frame.stack_len);
                self.catch_idx = frame.catch_idx;
                self.stack.push(value);
                self.catch_idx = frame.catch_idx;
                frame.prev_idx
            }

            Bytecode::ReturnVoid => {
                let frame = self.call_stack.pop().unwrap();
                self.stack.truncate(frame.stack_len);
                self.catch_idx = frame.catch_idx;
                frame.prev_idx
            }

            Bytecode::If(jmp) => {
                let CvmObject::Bool(cond) = self.pop() else {
                    panic!("expected a bool when checking if statements")
                };

                if !cond {
                    return next_idx + jmp;
                }
                /* execute the body if the condition is true */
                next_idx
            }

            Bytecode::Jmp(dist) => (next_idx as isize + dist) as usize,

            Bytecode::ListInsert => list_insert(self, next_idx),
            Bytecode::ListRemove => list_remove(self, next_idx),

            Bytecode::Len => {
                let obj = self.pop();
                match obj {
                    CvmObject::List(list) => {
                        self.stack.push(CvmObject::Uint(list.borrow().len() as u64))
                    }
                    CvmObject::Str(val) => self.stack.push(CvmObject::Uint(val.len() as u64)),
                    _ => panic!("getting the length of non string/list"),
                }
                next_idx
            }

            Bytecode::ListGet => list_get(self, next_idx),

            Bytecode::TryScope(offset) => {
                /* SAFETY: it is guaranteed there are no nested try-catch blocks */
                self.catch_idx = Some(next_idx + offset);
                next_idx
            }

            Bytecode::CatchJmp(dist) => {
                self.catch_idx = None;
                next_idx + dist
            }

            Bytecode::Print => {
                let obj = self.pop();
                println!("{}", obj);
                next_idx
            }

            Bytecode::Assert => assert(self, next_idx),

            Bytecode::Nop => next_idx,
        }
    }

    #[inline(always)]
    fn push(&mut self, val: CvmObject) {
        self.stack.push(val)
    }

    #[inline(always)]
    fn pop(&mut self) -> CvmObject {
        self.stack.pop().expect("expected a value on the stack")
    }

    /* returns the index of the next instruction */
    fn handle_exception(&mut self) -> usize {
        if let Some(catch_idx) = self.catch_idx {
            self.catch_idx = None;
            return catch_idx;
        }

        while let Some(frame) = self.call_stack.pop() {
            let exc = self.stack.pop().expect("expected the exception");
            self.stack.truncate(frame.stack_len);
            self.stack.push(exc);
            if let Some(catch_idx) = frame.catch_idx {
                return catch_idx;
            }
        }

        let obj = self.stack.pop().expect("expected a value on the stack");
        let CvmObject::Exception(exc) = obj else {
            panic!("invalid exception");
        };

        unhandled_exception(format!("{}", exc));
        unreachable!();
    }
}<|MERGE_RESOLUTION|>--- conflicted
+++ resolved
@@ -11,16 +11,11 @@
 mod builtins;
 mod object;
 
-<<<<<<< HEAD
-use builtins::{add, and, assert, div, eq, gt, gt_eq, lt, lt_eq, modulo, mul, neg, not, or, sub};
-use object::{CvmObject, Gc};
-=======
 use builtins::{
-    add, and, assert, div, eq, gt, gt_eq, list_get, list_insert, list_remove, lt, lt_eq, modulo,
+    add, and, div, eq, gt, gt_eq, list_get, list_insert, list_remove, list_set, lt, lt_eq, modulo,
     mul, neg, not, or, sub,
 };
-use object::CvmObject;
->>>>>>> 7f7229cf
+use object::{CvmList, CvmObject, Gc};
 
 use crate::common::Bytecode;
 use crate::error::unhandled_exception;
@@ -104,21 +99,22 @@
                 next_idx
             }
             Bytecode::ConstB(val) => push_constant!(self, Bool, val, next_idx),
-<<<<<<< HEAD
+
+            Bytecode::ConstL(len) => {
+                let mut list = VecDeque::<CvmObject>::with_capacity(len);
+                for _ in 0..len {
+                    list.push_front(self.stack.pop().expect("expected a value on the stack"));
+                }
+                self.stack
+                    .push(CvmObject::List(Rc::new(RefCell::new(list))));
+                next_idx
+            }
+
             Bytecode::ConstObj(el_count) => {
-                self.stack.push(CvmObject::Instance(Gc::new(vec![
+                self.stack.push(CvmObject::Object(Gc::new(vec![
                     CvmObject::default();
                     el_count
                 ])));
-=======
-            Bytecode::ConstL(len) => {
-                let mut list = VecDeque::<CvmObject>::with_capacity(len);
-                for _ in 0..len {
-                    list.push_back(self.stack.pop().expect("expected a value on the stack"));
-                }
-                self.stack
-                    .push(CvmObject::List(Rc::new(RefCell::new(list))));
->>>>>>> 7f7229cf
                 next_idx
             }
 
@@ -129,6 +125,23 @@
                 };
                 self.stack.push(CvmObject::Exception(val));
                 self.handle_exception()
+            }
+
+            Bytecode::Dup => {
+                let val = self.stack.peek().expect("expected a value on the stack");
+                self.stack.push(val.clone());
+                next_idx
+            }
+
+            Bytecode::Copy => {
+                let val = self.pop();
+                self.stack.push(val.deep_copy());
+                next_idx
+            }
+
+            Bytecode::Pop => {
+                self.pop();
+                next_idx
             }
 
             Bytecode::CastI => {
@@ -202,7 +215,7 @@
             }
 
             Bytecode::GetAttr(attr_id) => {
-                let CvmObject::Instance(obj) =
+                let CvmObject::Object(obj) =
                     self.stack.pop().expect("expected a value on the stack")
                 else {
                     panic!("calling `GetAttr` on a non-object")
@@ -217,7 +230,7 @@
 
             Bytecode::SetAttr(attr_id) => {
                 let val = self.stack.pop().expect("expected a value on the stack");
-                let CvmObject::Instance(dest_obj) =
+                let CvmObject::Object(dest_obj) =
                     self.stack.top().expect("expected a value on the stack")
                 else {
                     panic!("calling `SetAttr` on a non-object");
@@ -227,7 +240,7 @@
                 let mut dest_obj = dest_obj.borrow_mut();
 
                 /* dest_obj = val_obj */
-                if let CvmObject::Instance(val_obj) = val {
+                if let CvmObject::Object(val_obj) = val {
                     let val_obj = val_obj.get_ref();
 
                     // The `depth > 1` check is so if an inline object is set as
@@ -235,13 +248,13 @@
                     // right after the parent object's initialization.
                     if dest_obj.depth == 0 && val_obj.borrow().depth == 0 {
                         *dest_obj.data.get_mut(attr_id).unwrap() =
-                            CvmObject::Instance(Gc::Strong(val_obj.clone()));
+                            CvmObject::Object(Gc::Strong(val_obj.clone()));
                     } else if dest_obj.depth <= val_obj.borrow().depth {
                         *dest_obj.data.get_mut(attr_id).unwrap() =
-                            CvmObject::Instance(Gc::Weak(Rc::downgrade(&val_obj)));
+                            CvmObject::Object(Gc::Weak(Rc::downgrade(&val_obj)));
                     } else {
                         *dest_obj.data.get_mut(attr_id).unwrap() =
-                            CvmObject::Instance(Gc::Strong(val_obj.clone()));
+                            CvmObject::Object(Gc::Strong(val_obj.clone()));
                         dest_obj.depth = val_obj.borrow().depth;
                     }
                 } else {
@@ -331,9 +344,6 @@
 
             Bytecode::Jmp(dist) => (next_idx as isize + dist) as usize,
 
-            Bytecode::ListInsert => list_insert(self, next_idx),
-            Bytecode::ListRemove => list_remove(self, next_idx),
-
             Bytecode::Len => {
                 let obj = self.pop();
                 match obj {
@@ -346,6 +356,9 @@
                 next_idx
             }
 
+            Bytecode::ListInsert => list_insert(self, next_idx),
+            Bytecode::ListRemove => list_remove(self, next_idx),
+            Bytecode::ListSet => list_set(self, next_idx),
             Bytecode::ListGet => list_get(self, next_idx),
 
             Bytecode::TryScope(offset) => {
@@ -365,7 +378,21 @@
                 next_idx
             }
 
-            Bytecode::Assert => assert(self, next_idx),
+            Bytecode::Assert => {
+                let CvmObject::Bool(successful) = self.pop() else {
+                    self.stack
+                        .push(CvmObject::Exception("assertion failed".to_string().into()));
+                    return self.handle_exception();
+                };
+
+                if !successful {
+                    self.stack
+                        .push(CvmObject::Exception("assertion failed".to_string().into()));
+                    return self.handle_exception();
+                }
+
+                next_idx
+            }
 
             Bytecode::Nop => next_idx,
         }
