mod builtins;
mod object;

use builtins::{
    add, and, assert, div, eq, gt, gt_eq, list_insert, lt, lt_eq, modulo, mul, neg, not, or, sub,
};
use object::CvmObject;

use crate::common::Bytecode;
use crate::error::unhandled_exception;
use crate::utils::Stack;

use std::cell::RefCell;
use std::collections::VecDeque;
use std::rc::Rc;

#[derive(Debug)]
struct CvmFunctionObject {
    arg_count: usize,
    code: Rc<Vec<Bytecode>>,
}

#[derive(Debug, Default)]
struct CvmCallFrame {
    prev_idx: usize,
    args_len: usize,
    stack_len: usize,
    catch_idx: Option<usize>,

    code: Rc<Vec<Bytecode>>,
}

#[derive(Default)]
pub struct Cvm {
    stack: Stack<CvmObject>,
    globals: Vec<CvmObject>,
    functions: Vec<Rc<CvmFunctionObject>>,
    call_stack: Stack<CvmCallFrame>,

    catch_idx: Option<usize>,
}

macro_rules! push_constant {
    ($cvm:ident, $type:ident, $val:ident, $next_idx:ident) => {{
        $cvm.stack.push(CvmObject::$type(*$val));
        $next_idx
    }};
}

impl Cvm {
    pub fn new() -> Self {
        Cvm {
            stack: Stack::<CvmObject>::with_capacity(100_000),
            globals: Vec::<CvmObject>::new(),
            functions: Vec::<Rc<CvmFunctionObject>>::new(),
            call_stack: Stack::<CvmCallFrame>::with_capacity(10_000),
            catch_idx: None,
        }
    }

    pub fn execute(&mut self, code: Vec<Bytecode>) {
        let mut current_idx = 0;
        while !self.call_stack.is_empty() || current_idx < code.len() {
            current_idx = self.execute_next(current_idx, &code);
        }
        /* remove any leftover local variables inside the global scope */
        self.stack.truncate(0);
    }

    #[inline(always)]
    fn execute_next(&mut self, current_idx: usize, code: &[Bytecode]) -> usize {
        let next_instr: &Bytecode;
        if let Some(frame) = self.call_stack.peek() {
            next_instr = frame.code.get(current_idx).expect("invalid current idx");
        } else {
            next_instr = code.get(current_idx).expect("invalid current idx");
        }
        let next_idx = current_idx + 1;
        match next_instr {
            Bytecode::ConstI(val) => push_constant!(self, Int, val, next_idx),
            Bytecode::ConstU(val) => push_constant!(self, Uint, val, next_idx),
            Bytecode::ConstF(val) => push_constant!(self, Float, val, next_idx),
            Bytecode::ConstS(val) => {
                self.stack.push(CvmObject::Str(val.clone()));
                next_idx
            }
            Bytecode::ConstB(val) => push_constant!(self, Bool, val, next_idx),
            Bytecode::ConstL => {
                self.stack
                    .push(CvmObject::List(Rc::new(RefCell::new(VecDeque::new()))));
                next_idx
            }

            Bytecode::ThrowException => {
                let obj = self.stack.pop().expect("expected a value on the stack");
                let CvmObject::Str(val) = obj else {
                    panic!("invalid exception type");
                };
                self.stack.push(CvmObject::Exception(val));
                self.handle_exception()
            }

            Bytecode::CastI => {
                let obj = self.stack.pop().expect("expected a value on the stack");
                let CvmObject::Uint(val) = obj else {
                    panic!("casting non-uint to int")
                };
                self.stack.push(CvmObject::Int(val as i64));
                next_idx
            }

            Bytecode::CastF => {
                let obj = self.stack.pop().expect("expected a value on the stack");
                match obj {
                    CvmObject::Int(val) => self.stack.push(CvmObject::Float(val as f64)),
                    CvmObject::Uint(val) => self.stack.push(CvmObject::Float(val as f64)),
                    _ => panic!("casting non-uint or int to float"),
                }
                next_idx
            }

            Bytecode::Len => {
                let obj = self.stack.pop().expect("expected a value on the stack");
                match obj {
                    CvmObject::List(list) => {
                        self.stack.push(CvmObject::Uint(list.borrow().len() as u64))
                    }
                    CvmObject::Str(val) => self.stack.push(CvmObject::Uint(val.len() as u64)),
                    _ => panic!("getting the length of non string/list"),
                }
                next_idx
            }

            Bytecode::GetIdx => {
                let CvmObject::Uint(idx) = self.stack.pop().expect("expected a value on the stack")
                else {
                    panic!("invalid index type");
                };
                let CvmObject::List(list) =
                    self.stack.pop().expect("expected a value on the stack")
                else {
                    panic!("invalid list type");
                };
                let list = list.borrow();
                self.stack
                    .push(list.get(idx as usize).expect("invalid index").clone());
                next_idx
            }

            Bytecode::SetGlobal(var_id) => {
                let var_value = self.stack.pop().expect("expected a value on the stack");
                while *var_id >= self.globals.len() {
                    self.globals.push(CvmObject::Int(0));
                }
                *self.globals.get_mut(*var_id).unwrap() = var_value;
                next_idx
            }
            Bytecode::GetGlobal(var_id) => {
                let var_value = self
                    .globals
                    .get(*var_id)
                    .expect("expected a valid variable id")
                    .clone();
                self.stack.push(var_value);
                next_idx
            }

            Bytecode::SetArg(arg_id) => {
                let frame = self.call_stack.peek().expect("expected a stack frame");
                let value = self.stack.pop().expect("expected a value on the stack");
                *self.stack.get_mut(frame.stack_len + *arg_id).unwrap() = value;
                next_idx
            }

            Bytecode::GetArg(arg_id) => {
                let frame = self.call_stack.peek().expect("expected a stack frame");
                let value = self.stack.get(frame.stack_len + arg_id).unwrap().clone();
                self.stack.push(value);
                next_idx
            }

            Bytecode::SetLocal(mut var_id) => {
                let value = self.stack.pop().expect("expected a value on the stack");

                /* since local variables can exist outside of a function scope, a check is
                 * performed whether there is a call frame */
                if let Some(frame) = self.call_stack.peek() {
                    var_id += frame.stack_len + frame.args_len;
                }

                if let Some(var) = self.stack.get_mut(var_id) {
                    *var = value;
                } else {
                    while self.stack.len() < var_id {
                        self.stack.push(CvmObject::default());
                    }
                    self.stack.push(value);
                }
                next_idx
            }
            Bytecode::GetLocal(mut var_id) => {
                if let Some(frame) = self.call_stack.peek() {
                    var_id += frame.stack_len + frame.args_len;
                }
                let value = self.stack.get(var_id).unwrap().clone();
                self.stack.push(value);
                next_idx
            }

            Bytecode::Add => add(self, next_idx),
            Bytecode::Sub => sub(self, next_idx),
            Bytecode::Mul => mul(self, next_idx),
            Bytecode::Div => div(self, next_idx),
            Bytecode::Mod => modulo(self, next_idx),

            Bytecode::And => and(self, next_idx),
            Bytecode::Or => or(self, next_idx),

            Bytecode::Lt => lt(self, next_idx),
            Bytecode::Gt => gt(self, next_idx),
            Bytecode::LtEq => lt_eq(self, next_idx),
            Bytecode::GtEq => gt_eq(self, next_idx),

            Bytecode::Eq => eq(self, next_idx),
            Bytecode::Neg => neg(self, next_idx),
            Bytecode::Not => not(self, next_idx),

            Bytecode::CreateFunc(arg_count) => {
                let func_obj = CvmFunctionObject {
                    arg_count: *arg_count,
                    code: Rc::new(code[next_idx..].into()),
                };
                self.functions.push(Rc::new(func_obj));
                code.len()
            }

            Bytecode::CallFunc(func_id) => {
                let func_obj = self
                    .functions
                    .get(*func_id)
                    .expect("expected a valid function id")
                    .clone();

                /* NOTE: the arguments to the function call are already in place
                 * and local variables are automatically handled */

                let frame = CvmCallFrame {
                    prev_idx: next_idx,
                    stack_len: self.stack.len() - func_obj.arg_count,
                    args_len: func_obj.arg_count,
                    code: func_obj.code.clone(),
                    catch_idx: self.catch_idx,
                };
                self.call_stack.push(frame);
                self.catch_idx = None;

                0
            }

            Bytecode::Return => {
                let value = self.stack.pop().unwrap();
                let frame = self.call_stack.pop().unwrap();
                self.stack.truncate(frame.stack_len);
                self.stack.push(value);
                frame.prev_idx
            }

            Bytecode::ReturnVoid => {
                let frame = self.call_stack.pop().unwrap();
                self.stack.truncate(frame.stack_len);
                frame.prev_idx
            }

            Bytecode::If(jmp) => {
                let cond_raw = self.stack.pop().expect("expected a value on the stack");
                let CvmObject::Bool(cond) = cond_raw else {
                    panic!("expected a bool when checking if statements")
                };

                if !cond {
                    return next_idx + jmp;
                }
                /* execute the body if the condition is true */
                next_idx
            }

            Bytecode::Jmp(dist) => (next_idx as isize + dist) as usize,

<<<<<<< HEAD
            Bytecode::LInsert(idx) => list_insert(self, *idx, next_idx),
            Bytecode::LPop(_idx) => todo!(), // TODO:
=======
            Bytecode::TryScope(offset) => {
                /* SAFETY: it is guaranteed there are no nested try-catch blocks */
                self.catch_idx = Some(next_idx + offset);
                next_idx
            }

            Bytecode::CatchJmp(dist) => {
                self.catch_idx = None;
                next_idx + dist
            }
>>>>>>> 34b9c666

            Bytecode::Print => {
                let obj = self.stack.pop().expect("expected an object on the stack");
                println!("{}", obj);
                next_idx
            }

            Bytecode::Assert => assert(self, next_idx),

            Bytecode::Nop => next_idx,
        }
    }

    #[inline(always)]
    fn push(&mut self, val: CvmObject) {
        self.stack.push(val)
    }

    /* returns the index of the next instruction */
    fn handle_exception(&mut self) -> usize {
        if let Some(catch_idx) = self.catch_idx {
            self.catch_idx = None;
            return catch_idx;
        }

        while let Some(frame) = self.call_stack.pop() {
            let exc = self.stack.pop().expect("expected the exception");
            self.stack.truncate(frame.stack_len);
            self.stack.push(exc);
            if let Some(catch_idx) = frame.catch_idx {
                return catch_idx;
            }
        }

        let obj = self.stack.pop().expect("expected a value on the stack");
        let CvmObject::Exception(exc) = obj else {
            panic!("invalid exception");
        };

        unhandled_exception(format!("{}", exc));
        unreachable!();
    }
}<|MERGE_RESOLUTION|>--- conflicted
+++ resolved
@@ -286,10 +286,9 @@
 
             Bytecode::Jmp(dist) => (next_idx as isize + dist) as usize,
 
-<<<<<<< HEAD
             Bytecode::LInsert(idx) => list_insert(self, *idx, next_idx),
             Bytecode::LPop(_idx) => todo!(), // TODO:
-=======
+
             Bytecode::TryScope(offset) => {
                 /* SAFETY: it is guaranteed there are no nested try-catch blocks */
                 self.catch_idx = Some(next_idx + offset);
@@ -300,7 +299,6 @@
                 self.catch_idx = None;
                 next_idx + dist
             }
->>>>>>> 34b9c666
 
             Bytecode::Print => {
                 let obj = self.stack.pop().expect("expected an object on the stack");
