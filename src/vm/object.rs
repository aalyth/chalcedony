use crate::common::Type;
use crate::utils::PtrString;

use std::cell::RefCell;
use std::collections::VecDeque;
use std::rc::Rc;

#[derive(Debug, Clone)]
pub enum CvmObject {
    Int(i64),
    Uint(u64),
    Float(f64),
    Str(PtrString),
    Bool(bool),
<<<<<<< HEAD
    List(Rc<RefCell<VecDeque<CvmObject>>>),
=======
    Exception(PtrString),
>>>>>>> 34b9c666
}

impl CvmObject {
    /* used for debugging */
    pub fn as_type(&self) -> Type {
        match self {
            CvmObject::Int(_) => Type::Int,
            CvmObject::Uint(_) => Type::Uint,
            CvmObject::Float(_) => Type::Float,
            CvmObject::Str(_) => Type::Str,
            CvmObject::Bool(_) => Type::Bool,
<<<<<<< HEAD
            CvmObject::List(list) => {
                let list = list.borrow();
                if let Some(obj) = list.front() {
                    return Type::List(Box::new(obj.as_type()));
                }
                Type::List(Box::new(Type::Any))
            }
=======
            CvmObject::Exception(_) => Type::Exception,
>>>>>>> 34b9c666
        }
    }
}

impl Default for CvmObject {
    fn default() -> Self {
        Self::Int(0)
    }
}

impl std::fmt::Display for CvmObject {
    fn fmt(&self, f: &mut std::fmt::Formatter) -> std::fmt::Result {
        match self {
            CvmObject::Int(val) => write!(f, "{}", val),
            CvmObject::Uint(val) => write!(f, "{}", val),
            CvmObject::Float(val) => write!(f, "{}", val),
            CvmObject::Str(val) => write!(f, "{}", val),
            CvmObject::Bool(val) => write!(f, "{}", val),
<<<<<<< HEAD
            CvmObject::List(list) => {
                write!(f, "[")?;
                let list = list.borrow();
                for el in list.iter() {
                    write!(f, "{}, ", el)?;
                }
                /* `\x08` is the same as `\b` */
                write!(f, "\x08\x08]")
            }
=======
            CvmObject::Exception(val) => write!(f, "{}", val),
>>>>>>> 34b9c666
        }
    }
}

impl std::cmp::PartialEq for CvmObject {
    fn eq(&self, other: &Self) -> bool {
        match (self, other) {
            (CvmObject::Int(lval), CvmObject::Int(rval)) => lval == rval,
            (CvmObject::Uint(lval), CvmObject::Uint(rval)) => lval == rval,
            /* due to floating imprecisions, they are checked with precision of 10^12 */
            (CvmObject::Float(lval), CvmObject::Float(rval)) => {
                (lval - rval).abs() < 0.000_000_000_000_1
            }
            (CvmObject::Str(lval), CvmObject::Str(rval)) => lval == rval,
            (CvmObject::Bool(lval), CvmObject::Bool(rval)) => lval == rval,
            _ => false,
        }
    }
}<|MERGE_RESOLUTION|>--- conflicted
+++ resolved
@@ -12,11 +12,8 @@
     Float(f64),
     Str(PtrString),
     Bool(bool),
-<<<<<<< HEAD
     List(Rc<RefCell<VecDeque<CvmObject>>>),
-=======
     Exception(PtrString),
->>>>>>> 34b9c666
 }
 
 impl CvmObject {
@@ -28,7 +25,6 @@
             CvmObject::Float(_) => Type::Float,
             CvmObject::Str(_) => Type::Str,
             CvmObject::Bool(_) => Type::Bool,
-<<<<<<< HEAD
             CvmObject::List(list) => {
                 let list = list.borrow();
                 if let Some(obj) = list.front() {
@@ -36,9 +32,7 @@
                 }
                 Type::List(Box::new(Type::Any))
             }
-=======
             CvmObject::Exception(_) => Type::Exception,
->>>>>>> 34b9c666
         }
     }
 }
@@ -57,7 +51,6 @@
             CvmObject::Float(val) => write!(f, "{}", val),
             CvmObject::Str(val) => write!(f, "{}", val),
             CvmObject::Bool(val) => write!(f, "{}", val),
-<<<<<<< HEAD
             CvmObject::List(list) => {
                 write!(f, "[")?;
                 let list = list.borrow();
@@ -67,9 +60,7 @@
                 /* `\x08` is the same as `\b` */
                 write!(f, "\x08\x08]")
             }
-=======
             CvmObject::Exception(val) => write!(f, "{}", val),
->>>>>>> 34b9c666
         }
     }
 }
