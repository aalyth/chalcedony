use super::Chalcedony;
use crate::error::{span::Span, ChalError, CompileError, CompileErrorKind};
use crate::parser::ast::{NodeExpr, NodeExprInner, NodeValue};

use crate::common::operators::{BinOprType, UnaryOprType};
use crate::common::Type;
use crate::utils::Stack;

impl NodeValue {
    fn as_type(&self) -> Type {
        match self {
            NodeValue::Int(_) => Type::Int,
            NodeValue::Uint(_) => Type::Uint,
            NodeValue::Float(_) => Type::Float,
            NodeValue::Str(_) => Type::Str,
            NodeValue::Bool(_) => Type::Bool,
        }
    }
}

fn get_eval_args(eval_stack: &mut Stack<Type>) -> (Type, Type) {
    let right = eval_stack.pop().expect("expected a type on the eval stack");
    let left = eval_stack.pop().expect("expected a type on the eval stack");
    (left, right)
}

/// The types in Chalcedony have the property of trying to perserve their own
/// type between binary operations. The only downside of this property is the
/// potentially unexpected rounding to 0 in operations such as:
/// ```
/// # the value of `a` becomes 0, not 0.5
/// let a = 1 / 2
/// ```
macro_rules! bin_opr_eval {
    ($stack:ident, $str_handler:ident, $opr_name:expr, $span:ident) => {{
        let (left, right) = get_eval_args($stack);
        match (left, right) {
            (Type::Int, Type::Int) => Ok(Type::Int),
            (Type::Int, Type::Uint) => Ok(Type::Int),
            (Type::Int, Type::Float) => Ok(Type::Int),

            (Type::Uint, Type::Int) => Ok(Type::Int),
            (Type::Uint, Type::Uint) => Ok(Type::Uint),
            (Type::Uint, Type::Float) => Ok(Type::Int),

            (Type::Float, Type::Int) => Ok(Type::Float),
            (Type::Float, Type::Uint) => Ok(Type::Float),
            (Type::Float, Type::Float) => Ok(Type::Float),

            (Type::Str, right) => $str_handler(right, $span),
            (left, right) => Err(CompileError::new(
                CompileErrorKind::InvalidBinOpr($opr_name.to_string(), left, right),
                $span.clone(),
            )
            .into()),
        }
    }};
}

fn opr_add(eval_stack: &mut Stack<Type>, span: &Span) -> Result<Type, ChalError> {
    /* anything added to a string returns a string */
    fn add(_: Type, _: &Span) -> Result<Type, ChalError> {
        Ok(Type::Str)
    }
    bin_opr_eval!(eval_stack, add, "+", span)
}

fn opr_sub(eval_stack: &mut Stack<Type>, span: &Span) -> Result<Type, ChalError> {
    fn sub(right: Type, span: &Span) -> Result<Type, ChalError> {
        Err(CompileError::new(
            CompileErrorKind::InvalidBinOpr("-".to_string(), Type::Str, right),
            span.clone(),
        )
        .into())
    }
    bin_opr_eval!(eval_stack, sub, "-", span)
}

fn opr_mul(eval_stack: &mut Stack<Type>, span: &Span) -> Result<Type, ChalError> {
    fn mul(right: Type, span: &Span) -> Result<Type, ChalError> {
        if right == Type::Uint {
            return Ok(Type::Str);
        }
        Err(CompileError::new(
            CompileErrorKind::InvalidBinOpr("*".to_string(), Type::Str, right),
            span.clone(),
        )
        .into())
    }
    bin_opr_eval!(eval_stack, mul, "*", span)
}

fn opr_div(eval_stack: &mut Stack<Type>, span: &Span) -> Result<Type, ChalError> {
    fn div(right: Type, span: &Span) -> Result<Type, ChalError> {
        Err(CompileError::new(
            CompileErrorKind::InvalidBinOpr("/".to_string(), Type::Str, right),
            span.clone(),
        )
        .into())
    }
    bin_opr_eval!(eval_stack, div, "/", span)
}

fn opr_mod(eval_stack: &mut Stack<Type>, span: &Span) -> Result<Type, ChalError> {
    fn _mod(right: Type, span: &Span) -> Result<Type, ChalError> {
        Err(CompileError::new(
            CompileErrorKind::InvalidBinOpr("mod".to_string(), Type::Str, right),
            span.clone(),
        )
        .into())
    }
    bin_opr_eval!(eval_stack, _mod, "%", span)
}

/* logical || or && */
fn opr_logical(eval_stack: &mut Stack<Type>, opr: &str, span: &Span) -> Result<Type, ChalError> {
    let right = eval_stack.pop().expect("expected a type on the eval stack");
    let left = eval_stack.pop().expect("expected a type on the eval stack");

    match (left, right) {
        (Type::Int, Type::Int)
        | (Type::Int, Type::Uint)
        | (Type::Int, Type::Float)
        | (Type::Int, Type::Bool)
        | (Type::Uint, Type::Int)
        | (Type::Uint, Type::Uint)
        | (Type::Uint, Type::Float)
        | (Type::Uint, Type::Bool)
        | (Type::Float, Type::Int)
        | (Type::Float, Type::Uint)
        | (Type::Float, Type::Float)
        | (Type::Float, Type::Bool)
        | (Type::Bool, Type::Int)
        | (Type::Bool, Type::Uint)
        | (Type::Bool, Type::Float)
        | (Type::Bool, Type::Bool) => Ok(Type::Bool),
        (left, right) => Err(CompileError::new(
            CompileErrorKind::InvalidBinOpr(opr.to_string(), left, right),
            span.clone(),
        )
        .into()),
    }
}

// Every comparison operator yields a boolean value.
macro_rules! opr_cmp_internal {
    ($stack:ident, $cmp_func:ident, $opr_name:expr, $span:ident) => {{
        let right = $stack.pop().expect("expected a type on the eval stack");
        let left = $stack.pop().expect("expected a type on the eval stack");

        match (left, right) {
            (Type::Int, Type::Int) => Ok(Type::Bool),
            (Type::Int, Type::Uint) => Ok(Type::Bool),
            (Type::Int, Type::Float) => Ok(Type::Bool),
            (left @ Type::Int, Type::Bool) => $cmp_func(left, $span),

            (Type::Uint, Type::Int) => Ok(Type::Bool),
            (Type::Uint, Type::Uint) => Ok(Type::Bool),
            (Type::Uint, Type::Float) => Ok(Type::Bool),
            (left @ Type::Uint, Type::Bool) => $cmp_func(left, $span),

            (Type::Float, Type::Int) => Ok(Type::Bool),
            (Type::Float, Type::Uint) => Ok(Type::Bool),
            (Type::Float, Type::Float) => Ok(Type::Bool),
            (left @ Type::Float, Type::Bool) => $cmp_func(left, $span),

            (Type::Str, Type::Str) => Ok(Type::Bool),
<<<<<<< HEAD
            (Type::Bool, right) => $cmp_func(right, $span),
            (left, right) => Err(CompileError::invalid_bin_opr(
                $opr_name.to_string(),
                left,
                right,
=======
            (Type::Bool, _) => $cmp_func(right, $span),
            (left, right) => Err(CompileError::new(
                CompileErrorKind::InvalidBinOpr($opr_name.to_string(), left, right),
>>>>>>> d9c93c92
                $span.clone(),
            )
            .into()),
        }
    }};
}

// Matches the operators `!=` and `==`.
fn opr_eq(eval_stack: &mut Stack<Type>, opr: &str, span: &Span) -> Result<Type, ChalError> {
    let cmp_eq = |val: Type, span: &Span| -> Result<Type, ChalError> {
        match val {
            Type::Int | Type::Uint | Type::Float | Type::Bool => Ok(Type::Bool),
            ty => Err(CompileError::new(
                CompileErrorKind::InvalidBinOpr(opr.to_string(), Type::Bool, ty),
                span.clone(),
            )
            .into()),
        }
    };
    opr_cmp_internal!(eval_stack, cmp_eq, opr, span)
}

// Matches the operators `<`, `>`, `<=`, `>=`.
fn opr_cmp(eval_stack: &mut Stack<Type>, opr: &str, span: &Span) -> Result<Type, ChalError> {
    let cmp_operator = |right: Type, span: &Span| -> Result<Type, ChalError> {
        Err(CompileError::new(
            CompileErrorKind::InvalidBinOpr(opr.to_string(), Type::Bool, right),
            span.clone(),
        )
        .into())
    };
    opr_cmp_internal!(eval_stack, cmp_operator, opr, span)
}

impl BinOprType {
    fn as_type(&self, eval_stack: &mut Stack<Type>, span: &Span) -> Result<Type, ChalError> {
        match self {
            BinOprType::Add => opr_add(eval_stack, span),
            BinOprType::Sub => opr_sub(eval_stack, span),
            BinOprType::Mul => opr_mul(eval_stack, span),
            BinOprType::Div => opr_div(eval_stack, span),
            BinOprType::Mod => opr_mod(eval_stack, span),

            BinOprType::And => opr_logical(eval_stack, "&&", span),
            BinOprType::Or => opr_logical(eval_stack, "||", span),

            BinOprType::EqEq => opr_eq(eval_stack, "==", span),
            BinOprType::BangEq => opr_eq(eval_stack, "!=", span),

            BinOprType::Lt => opr_cmp(eval_stack, "<", span),
            BinOprType::Gt => opr_cmp(eval_stack, ">", span),
            BinOprType::LtEq => opr_cmp(eval_stack, "<=", span),
            BinOprType::GtEq => opr_cmp(eval_stack, ">=", span),
        }
    }
}

fn opr_neg(eval_stack: &mut Stack<Type>, span: &Span) -> Result<Type, ChalError> {
    let val = eval_stack.pop().expect("expected a value on the stack");
    match val {
        Type::Int => Ok(Type::Int),
        Type::Uint => Ok(Type::Int),
        Type::Float => Ok(Type::Float),
        ty => Err(CompileError::new(
            CompileErrorKind::InvalidUnaryOpr("-".to_string(), ty),
            span.clone(),
        )
        .into()),
    }
}

fn opr_not(eval_stack: &mut Stack<Type>, span: &Span) -> Result<Type, ChalError> {
    let val = eval_stack.pop().expect("expected a value on the stack");
    match val {
        Type::Int | Type::Uint | Type::Float | Type::Bool => Ok(Type::Bool),
        ty => Err(CompileError::new(
            CompileErrorKind::InvalidUnaryOpr("!".to_string(), ty),
            span.clone(),
        )
        .into()),
    }
}

impl UnaryOprType {
    fn as_type(&self, eval_stack: &mut Stack<Type>, span: &Span) -> Result<Type, ChalError> {
        match self {
            UnaryOprType::Neg => opr_neg(eval_stack, span),
            UnaryOprType::Bang => opr_not(eval_stack, span),
        }
    }
}

impl NodeExprInner {
    fn as_type(
        &self,
        span: &Span,
        eval_stack: &mut Stack<Type>,
        interpreter: &Chalcedony,
    ) -> Result<Type, ChalError> {
        match self {
            NodeExprInner::Value(node) => Ok(node.as_type()),
            NodeExprInner::VarCall(node) => {
                if let Some(func) = interpreter.current_func.clone() {
                    if let Some(var) = func.arg_lookup.get(&node.name) {
                        return Ok(var.ty.clone());
                    }
                }

<<<<<<< HEAD
                if let Some(var) = interpreter.locals.borrow().get(&node.name) {
                    return Ok(var.ty.clone());
=======
                if let Some(var) = interpreter.locals.get(&node.name) {
                    return Ok(var.ty);
>>>>>>> d9c93c92
                }

                if let Some(var) = interpreter.globals.get(&node.name) {
                    return Ok(var.ty.clone());
                }

                Err(CompileError::new(
                    CompileErrorKind::UnknownVariable(node.name.clone()),
                    node.span.clone(),
                )
                .into())
            }

            NodeExprInner::FuncCall(node) => {
                let arg_types: Result<Vec<Type>, ChalError> = node
                    .args
                    .iter()
                    .map(|arg| arg.as_type(interpreter))
                    .collect();
                let arg_types = match arg_types {
                    Ok(ok) => ok,
                    Err(err) => return Err(err),
                };
                if let Some(builtin) = interpreter.get_function(&node.name, &arg_types) {
                    if builtin.ret_type == Type::Void {
                        return Err(CompileError::new(
                            CompileErrorKind::VoidFunctionExpr,
                            node.span.clone(),
                        )
                        .into());
                    }
                    return Ok(builtin.ret_type);
                }

                if let Some(func) = interpreter.get_function(&node.name, &arg_types) {
                    if func.ret_type == Type::Void {
                        return Err(CompileError::new(
                            CompileErrorKind::VoidFunctionExpr,
                            node.span.clone(),
                        )
                        .into());
                    }
                    return Ok(func.ret_type.clone());
                }
                Err(CompileError::new(
                    CompileErrorKind::UnknownFunction(node.name.clone()),
                    node.span.clone(),
                )
                .into())
            }

            NodeExprInner::BinOpr(opr) => opr.as_type(eval_stack, span),
            NodeExprInner::UnaryOpr(opr) => opr.as_type(eval_stack, span),

            NodeExprInner::List(node) => {
                /* an empty list is equal to `[Any]` */
                if node.elements.is_empty() {
                    return Ok(Type::List(Box::new(Type::Any)));
                }

                let mut prev_type = Type::Any;

                for el in node.elements.iter() {
                    let ty = el.as_type(interpreter)?;

                    if !Type::implicit_eq(&ty, &prev_type) {
                        return Err(CompileError::incoherent_list(
                            node.span.clone(),
                            ty,
                            prev_type,
                        )
                        .into());
                    }
                    prev_type = ty;
                }

                /* since each type should be the same, we can just return the last type */
                Ok(Type::List(Box::new(prev_type)))
            }
        }
    }
}

impl NodeExpr {
    pub fn as_type(&self, interpreter: &Chalcedony) -> Result<Type, ChalError> {
        if self.expr.is_empty() {
            return Ok(Type::Void);
        }

        let mut eval_stack = Stack::<Type>::new();
        for el in &self.expr {
            let val = el.as_type(&self.span, &mut eval_stack, interpreter)?;
            eval_stack.push(val);
        }
        if eval_stack.len() != 1 {
            panic!("expected only 1 element from the expression")
        }
        Ok(eval_stack.pop().expect("expected a value on the stack"))
    }
}<|MERGE_RESOLUTION|>--- conflicted
+++ resolved
@@ -165,17 +165,9 @@
             (left @ Type::Float, Type::Bool) => $cmp_func(left, $span),
 
             (Type::Str, Type::Str) => Ok(Type::Bool),
-<<<<<<< HEAD
             (Type::Bool, right) => $cmp_func(right, $span),
-            (left, right) => Err(CompileError::invalid_bin_opr(
-                $opr_name.to_string(),
-                left,
-                right,
-=======
-            (Type::Bool, _) => $cmp_func(right, $span),
             (left, right) => Err(CompileError::new(
                 CompileErrorKind::InvalidBinOpr($opr_name.to_string(), left, right),
->>>>>>> d9c93c92
                 $span.clone(),
             )
             .into()),
@@ -284,13 +276,8 @@
                     }
                 }
 
-<<<<<<< HEAD
-                if let Some(var) = interpreter.locals.borrow().get(&node.name) {
+                if let Some(var) = interpreter.locals.get(&node.name) {
                     return Ok(var.ty.clone());
-=======
-                if let Some(var) = interpreter.locals.get(&node.name) {
-                    return Ok(var.ty);
->>>>>>> d9c93c92
                 }
 
                 if let Some(var) = interpreter.globals.get(&node.name) {
@@ -314,7 +301,7 @@
                     Ok(ok) => ok,
                     Err(err) => return Err(err),
                 };
-                if let Some(builtin) = interpreter.get_function(&node.name, &arg_types) {
+                if let Some(builtin) = interpreter.get_builtin(&node.name, &arg_types) {
                     if builtin.ret_type == Type::Void {
                         return Err(CompileError::new(
                             CompileErrorKind::VoidFunctionExpr,
@@ -322,7 +309,7 @@
                         )
                         .into());
                     }
-                    return Ok(builtin.ret_type);
+                    return Ok(builtin.ret_type.clone());
                 }
 
                 if let Some(func) = interpreter.get_function(&node.name, &arg_types) {
@@ -351,24 +338,26 @@
                     return Ok(Type::List(Box::new(Type::Any)));
                 }
 
-                let mut prev_type = Type::Any;
+                let mut list_ty = Type::Any;
 
                 for el in node.elements.iter() {
                     let ty = el.as_type(interpreter)?;
 
-                    if !Type::implicit_eq(&ty, &prev_type) {
-                        return Err(CompileError::incoherent_list(
+                    if !Type::implicit_eq(&ty, &list_ty) {
+                        return Err(CompileError::new(
+                            CompileErrorKind::IncoherentList(list_ty, ty),
                             node.span.clone(),
-                            ty,
-                            prev_type,
                         )
                         .into());
                     }
-                    prev_type = ty;
+
+                    if list_ty.root_type() == Type::Any {
+                        list_ty = ty;
+                    }
                 }
 
                 /* since each type should be the same, we can just return the last type */
-                Ok(Type::List(Box::new(prev_type)))
+                Ok(Type::List(Box::new(list_ty)))
             }
         }
     }
