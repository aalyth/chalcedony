use super::Chalcedony;
use crate::error::{span::Span, ChalError, CompileError, CompileErrorKind};
use crate::parser::ast::{
    NodeAttrRes, NodeAttribute, NodeExpr, NodeExprInner, NodeFuncCall, NodeValue, NodeVarCall,
};

use crate::common::operators::{BinOprType, UnaryOprType};
use crate::common::Type;
use crate::utils::Stack;

use std::collections::VecDeque;

impl NodeValue {
    fn as_type(&self) -> Type {
        match self {
            NodeValue::Int(_) => Type::Int,
            NodeValue::Uint(_) => Type::Uint,
            NodeValue::Float(_) => Type::Float,
            NodeValue::Str(_) => Type::Str,
            NodeValue::Bool(_) => Type::Bool,
        }
    }
}

fn get_eval_args(eval_stack: &mut Stack<Type>) -> (Type, Type) {
    let right = eval_stack.pop().expect("expected a type on the eval stack");
    let left = eval_stack.pop().expect("expected a type on the eval stack");
    (left, right)
}

/// The types in Chalcedony have the property of trying to perserve their own
/// type between binary operations. The only downside of this property is the
/// potentially unexpected rounding to 0 in operations such as:
/// ```
/// # the value of `a` becomes 0, not 0.5
/// let a = 1 / 2
/// ```
macro_rules! bin_opr_eval {
    ($stack:ident, $str_handler:ident, $opr_name:expr, $span:ident) => {{
        let (left, right) = get_eval_args($stack);
        match (left, right) {
            (Type::Int, Type::Int) => Ok(Type::Int),
            (Type::Int, Type::Uint) => Ok(Type::Int),
            (Type::Int, Type::Float) => Ok(Type::Int),

            (Type::Uint, Type::Int) => Ok(Type::Int),
            (Type::Uint, Type::Uint) => Ok(Type::Uint),
            (Type::Uint, Type::Float) => Ok(Type::Int),

            (Type::Float, Type::Int) => Ok(Type::Float),
            (Type::Float, Type::Uint) => Ok(Type::Float),
            (Type::Float, Type::Float) => Ok(Type::Float),

            (Type::Str, right) => $str_handler(right, $span),
            (left, right) => Err(CompileError::new(
                CompileErrorKind::InvalidBinOpr($opr_name.to_string(), left, right),
                $span.clone(),
            )
            .into()),
        }
    }};
}

fn opr_add(eval_stack: &mut Stack<Type>, span: &Span) -> Result<Type, ChalError> {
    /* anything added to a string returns a string */
    fn add(_: Type, _: &Span) -> Result<Type, ChalError> {
        Ok(Type::Str)
    }
    bin_opr_eval!(eval_stack, add, "+", span)
}

fn opr_sub(eval_stack: &mut Stack<Type>, span: &Span) -> Result<Type, ChalError> {
    fn sub(right: Type, span: &Span) -> Result<Type, ChalError> {
        Err(CompileError::new(
            CompileErrorKind::InvalidBinOpr("-".to_string(), Type::Str, right),
            span.clone(),
        )
        .into())
    }
    bin_opr_eval!(eval_stack, sub, "-", span)
}

fn opr_mul(eval_stack: &mut Stack<Type>, span: &Span) -> Result<Type, ChalError> {
    fn mul(right: Type, span: &Span) -> Result<Type, ChalError> {
        if right == Type::Uint {
            return Ok(Type::Str);
        }
        Err(CompileError::new(
            CompileErrorKind::InvalidBinOpr("*".to_string(), Type::Str, right),
            span.clone(),
        )
        .into())
    }
    bin_opr_eval!(eval_stack, mul, "*", span)
}

fn opr_div(eval_stack: &mut Stack<Type>, span: &Span) -> Result<Type, ChalError> {
    fn div(right: Type, span: &Span) -> Result<Type, ChalError> {
        Err(CompileError::new(
            CompileErrorKind::InvalidBinOpr("/".to_string(), Type::Str, right),
            span.clone(),
        )
        .into())
    }
    bin_opr_eval!(eval_stack, div, "/", span)
}

fn opr_mod(eval_stack: &mut Stack<Type>, span: &Span) -> Result<Type, ChalError> {
    fn _mod(right: Type, span: &Span) -> Result<Type, ChalError> {
        Err(CompileError::new(
            CompileErrorKind::InvalidBinOpr("mod".to_string(), Type::Str, right),
            span.clone(),
        )
        .into())
    }
    bin_opr_eval!(eval_stack, _mod, "%", span)
}

/* logical || or && */
fn opr_logical(eval_stack: &mut Stack<Type>, opr: &str, span: &Span) -> Result<Type, ChalError> {
    let right = eval_stack.pop().expect("expected a type on the eval stack");
    let left = eval_stack.pop().expect("expected a type on the eval stack");

    match (left, right) {
        (Type::Int, Type::Int)
        | (Type::Int, Type::Uint)
        | (Type::Int, Type::Float)
        | (Type::Int, Type::Bool)
        | (Type::Uint, Type::Int)
        | (Type::Uint, Type::Uint)
        | (Type::Uint, Type::Float)
        | (Type::Uint, Type::Bool)
        | (Type::Float, Type::Int)
        | (Type::Float, Type::Uint)
        | (Type::Float, Type::Float)
        | (Type::Float, Type::Bool)
        | (Type::Bool, Type::Int)
        | (Type::Bool, Type::Uint)
        | (Type::Bool, Type::Float)
        | (Type::Bool, Type::Bool) => Ok(Type::Bool),
        (left, right) => Err(CompileError::new(
            CompileErrorKind::InvalidBinOpr(opr.to_string(), left, right),
            span.clone(),
        )
        .into()),
    }
}

// Every comparison operator yields a boolean value.
macro_rules! opr_cmp_internal {
    ($stack:ident, $cmp_func:ident, $opr_name:expr, $span:ident) => {{
        let right = $stack.pop().expect("expected a type on the eval stack");
        let left = $stack.pop().expect("expected a type on the eval stack");

        match (left, right) {
            (Type::Int, Type::Int) => Ok(Type::Bool),
            (Type::Int, Type::Uint) => Ok(Type::Bool),
            (Type::Int, Type::Float) => Ok(Type::Bool),
            (left @ Type::Int, Type::Bool) => $cmp_func(left, $span),

            (Type::Uint, Type::Int) => Ok(Type::Bool),
            (Type::Uint, Type::Uint) => Ok(Type::Bool),
            (Type::Uint, Type::Float) => Ok(Type::Bool),
            (left @ Type::Uint, Type::Bool) => $cmp_func(left, $span),

            (Type::Float, Type::Int) => Ok(Type::Bool),
            (Type::Float, Type::Uint) => Ok(Type::Bool),
            (Type::Float, Type::Float) => Ok(Type::Bool),
            (left @ Type::Float, Type::Bool) => $cmp_func(left, $span),

            (Type::Str, Type::Str) => Ok(Type::Bool),
            (Type::Bool, right) => $cmp_func(right, $span),
            (left, right) => Err(CompileError::new(
                CompileErrorKind::InvalidBinOpr($opr_name.to_string(), left, right),
                $span.clone(),
            )
            .into()),
        }
    }};
}

// Matches the operators `!=` and `==`.
fn opr_eq(eval_stack: &mut Stack<Type>, opr: &str, span: &Span) -> Result<Type, ChalError> {
    let cmp_eq = |val: Type, span: &Span| -> Result<Type, ChalError> {
        match val {
            Type::Int | Type::Uint | Type::Float | Type::Bool => Ok(Type::Bool),
            ty => Err(CompileError::new(
                CompileErrorKind::InvalidBinOpr(opr.to_string(), Type::Bool, ty),
                span.clone(),
            )
            .into()),
        }
    };
    opr_cmp_internal!(eval_stack, cmp_eq, opr, span)
}

// Matches the operators `<`, `>`, `<=`, `>=`.
fn opr_cmp(eval_stack: &mut Stack<Type>, opr: &str, span: &Span) -> Result<Type, ChalError> {
    let cmp_operator = |right: Type, span: &Span| -> Result<Type, ChalError> {
        Err(CompileError::new(
            CompileErrorKind::InvalidBinOpr(opr.to_string(), Type::Bool, right),
            span.clone(),
        )
        .into())
    };
    opr_cmp_internal!(eval_stack, cmp_operator, opr, span)
}

impl BinOprType {
    fn as_type(&self, eval_stack: &mut Stack<Type>, span: &Span) -> Result<Type, ChalError> {
        match self {
            BinOprType::Add => opr_add(eval_stack, span),
            BinOprType::Sub => opr_sub(eval_stack, span),
            BinOprType::Mul => opr_mul(eval_stack, span),
            BinOprType::Div => opr_div(eval_stack, span),
            BinOprType::Mod => opr_mod(eval_stack, span),

            BinOprType::And => opr_logical(eval_stack, "&&", span),
            BinOprType::Or => opr_logical(eval_stack, "||", span),

            BinOprType::EqEq => opr_eq(eval_stack, "==", span),
            BinOprType::BangEq => opr_eq(eval_stack, "!=", span),

            BinOprType::Lt => opr_cmp(eval_stack, "<", span),
            BinOprType::Gt => opr_cmp(eval_stack, ">", span),
            BinOprType::LtEq => opr_cmp(eval_stack, "<=", span),
            BinOprType::GtEq => opr_cmp(eval_stack, ">=", span),
        }
    }
}

fn opr_neg(eval_stack: &mut Stack<Type>, span: &Span) -> Result<Type, ChalError> {
    let val = eval_stack.pop().expect("expected a value on the stack");
    match val {
        Type::Int => Ok(Type::Int),
        Type::Uint => Ok(Type::Int),
        Type::Float => Ok(Type::Float),
        ty => Err(CompileError::new(
            CompileErrorKind::InvalidUnaryOpr("-".to_string(), ty),
            span.clone(),
        )
        .into()),
    }
}

fn opr_not(eval_stack: &mut Stack<Type>, span: &Span) -> Result<Type, ChalError> {
    let val = eval_stack.pop().expect("expected a value on the stack");
    match val {
        Type::Int | Type::Uint | Type::Float | Type::Bool => Ok(Type::Bool),
        ty => Err(CompileError::new(
            CompileErrorKind::InvalidUnaryOpr("!".to_string(), ty),
            span.clone(),
        )
        .into()),
    }
}

impl UnaryOprType {
    fn as_type(&self, eval_stack: &mut Stack<Type>, span: &Span) -> Result<Type, ChalError> {
        match self {
            UnaryOprType::Neg => opr_neg(eval_stack, span),
            UnaryOprType::Bang => opr_not(eval_stack, span),
        }
    }
}

impl NodeExprInner {
    fn as_type(
        &self,
        span: &Span,
        eval_stack: &mut Stack<Type>,
        interpreter: &Chalcedony,
    ) -> Result<Type, ChalError> {
        match self {
            NodeExprInner::Value(node) => Ok(node.as_type()),
<<<<<<< HEAD
            NodeExprInner::Resolution(node) => node.as_type(interpreter),

            NodeExprInner::BinOpr(opr) => opr.as_type(eval_stack, span),
            NodeExprInner::UnaryOpr(opr) => opr.as_type(eval_stack, span),
            NodeExprInner::InlineClass(class) => {
                if !interpreter.namespaces.contains_key(&class.class) {
                    return Err(CompileError::new(
                        CompileErrorKind::UnknownClass(class.class.clone()),
                        class.span.clone(),
                    )
                    .into());
                }

                Ok(Type::Custom(Box::new(class.class.clone())))
            }
=======
            NodeExprInner::VarCall(node) => {
                if let Some(func) = interpreter.current_func.clone() {
                    if let Some(var) = func.arg_lookup.get(&node.name) {
                        return Ok(var.ty.clone());
                    }
                }

                if let Some(var) = interpreter.locals.get(&node.name) {
                    return Ok(var.ty.clone());
                }

                if let Some(var) = interpreter.globals.get(&node.name) {
                    return Ok(var.ty.clone());
                }

                Err(CompileError::new(
                    CompileErrorKind::UnknownVariable(node.name.clone()),
                    node.span.clone(),
                )
                .into())
            }

            NodeExprInner::FuncCall(node) => {
                let arg_types: Result<Vec<Type>, ChalError> = node
                    .args
                    .iter()
                    .map(|arg| arg.as_type(interpreter))
                    .collect();
                let arg_types = match arg_types {
                    Ok(ok) => ok,
                    Err(err) => return Err(err),
                };
                if let Some(builtin) = interpreter.get_builtin(&node.name, &arg_types) {
                    if builtin.ret_type == Type::Void {
                        return Err(CompileError::new(
                            CompileErrorKind::VoidFunctionExpr,
                            node.span.clone(),
                        )
                        .into());
                    }
                    return Ok(builtin.ret_type.clone());
                }

                if let Some(func) = interpreter.get_function(&node.name, &arg_types) {
                    if func.ret_type == Type::Void {
                        return Err(CompileError::new(
                            CompileErrorKind::VoidFunctionExpr,
                            node.span.clone(),
                        )
                        .into());
                    }
                    return Ok(func.ret_type.clone());
                }
                Err(CompileError::new(
                    CompileErrorKind::UnknownFunction(node.name.clone()),
                    node.span.clone(),
                )
                .into())
            }

            NodeExprInner::BinOpr(opr) => opr.as_type(eval_stack, span),
            NodeExprInner::UnaryOpr(opr) => opr.as_type(eval_stack, span),

            NodeExprInner::List(node) => {
                /* an empty list is equal to `[Any]` */
                if node.elements.is_empty() {
                    return Ok(Type::List(Box::new(Type::Any)));
                }

                let mut list_ty = Type::Any;

                for el in node.elements.iter() {
                    let ty = el.as_type(interpreter)?;

                    if !Type::implicit_eq(&ty, &list_ty) {
                        return Err(CompileError::new(
                            CompileErrorKind::IncoherentList(list_ty, ty),
                            node.span.clone(),
                        )
                        .into());
                    }

                    if list_ty.root_type() == Type::Any {
                        list_ty = ty;
                    }
                }

                /* since each type should be the same, we can just return the last type */
                Ok(Type::List(Box::new(list_ty)))
            }
>>>>>>> 7f7229cf
        }
    }
}

impl NodeExpr {
    pub fn as_type(&self, interpreter: &Chalcedony) -> Result<Type, ChalError> {
        if self.expr.is_empty() {
            return Ok(Type::Void);
        }

        let mut eval_stack = Stack::<Type>::new();
        for el in &self.expr {
            let val = el.as_type(&self.span, &mut eval_stack, interpreter)?;
            eval_stack.push(val);
        }
        if eval_stack.len() != 1 {
            panic!("expected only 1 element from the expression")
        }
        Ok(eval_stack.pop().expect("expected a value on the stack"))
    }
}

impl NodeVarCall {
    pub fn as_type(
        &self,
        interpreter: &Chalcedony,
        parent_type: Option<Type>,
    ) -> Result<Type, ChalError> {
        if let Some(ty) = parent_type {
            let class_name = ty.as_class();
            let Some(class) = interpreter.namespaces.get(&class_name) else {
                return Err(CompileError::new(
                    CompileErrorKind::UnknownNamespace(class_name),
                    self.span.clone(),
                )
                .into());
            };

            let Some(annotation) = class.members.get(&self.name) else {
                return Err(CompileError::new(
                    CompileErrorKind::UnknownMember(self.name.clone()),
                    self.span.clone(),
                )
                .into());
            };

            return Ok(annotation.ty.clone());
        }

        if let Some(func) = &interpreter.current_func {
            if let Some(annotation) = func.arg_lookup.get(&self.name) {
                return Ok(annotation.ty.clone());
            }
        }

        if let Some(annotation) = interpreter.globals.get(&self.name) {
            return Ok(annotation.ty.clone());
        }

        if let Some(annotation) = interpreter.locals.get(&self.name) {
            return Ok(annotation.ty.clone());
        }

        Err(CompileError::new(
            CompileErrorKind::UnknownVariable(self.name.clone()),
            self.span.clone(),
        )
        .into())
    }
}

impl NodeFuncCall {
    pub fn as_type(
        &self,
        interpreter: &Chalcedony,
        parent_type: Option<Type>,
    ) -> Result<Type, ChalError> {
        let arg_types: Result<VecDeque<Type>, ChalError> = self
            .args
            .iter()
            .map(|arg| arg.as_type(interpreter))
            .collect();
        let mut arg_types = match arg_types {
            Ok(ok) => ok,
            Err(err) => return Err(err),
        };

        let mut namespace = self.namespace.clone();

        /* the function is called as a method */
        if let Some(ty) = &parent_type {
            arg_types.push_front(ty.clone());
            if self.namespace.is_some() {
                panic!("calling a namespace function also as a method");
            }
            namespace = Some(ty.as_class());
        }

        if let Some(ns) = &namespace {
            if !interpreter.namespaces.contains_key(ns) {
                return Err(CompileError::new(
                    CompileErrorKind::UnknownNamespace(ns.clone()),
                    self.span.clone(),
                )
                .into());
            }
        } else if let Some(ann) = interpreter.get_builtin(&self.name, &arg_types) {
            return Ok(ann.ret_type.clone());
        }

        if let Some(func) = interpreter.get_function(&self.name, &arg_types, namespace.as_ref()) {
            return Ok(func.ret_type.clone());
        }
        Err(CompileError::new(
            CompileErrorKind::UnknownFunction(self.name.clone()),
            self.span.clone(),
        )
        .into())
    }
}

impl NodeAttrRes {
    pub fn as_type(&self, interpreter: &Chalcedony) -> Result<Type, ChalError> {
        let mut parent_type: Option<Type> = None;

        for node in &self.resolution {
            match node {
                NodeAttribute::VarCall(node) => {
                    parent_type = Some(node.as_type(interpreter, parent_type.clone())?);
                }
                NodeAttribute::FuncCall(node) => {
                    parent_type = Some(node.as_type(interpreter, parent_type.clone())?);
                }
            }
        }

        Ok(parent_type.unwrap())
    }
}<|MERGE_RESOLUTION|>--- conflicted
+++ resolved
@@ -36,7 +36,7 @@
 /// let a = 1 / 2
 /// ```
 macro_rules! bin_opr_eval {
-    ($stack:ident, $str_handler:ident, $opr_name:expr, $span:ident) => {{
+    ($stack:ident, $str_handler:ident, $list_handler:ident, $opr_name:expr, $span:ident) => {{
         let (left, right) = get_eval_args($stack);
         match (left, right) {
             (Type::Int, Type::Int) => Ok(Type::Int),
@@ -52,6 +52,8 @@
             (Type::Float, Type::Float) => Ok(Type::Float),
 
             (Type::Str, right) => $str_handler(right, $span),
+            (Type::List(left), right) => $list_handler(*left, right, $span),
+
             (left, right) => Err(CompileError::new(
                 CompileErrorKind::InvalidBinOpr($opr_name.to_string(), left, right),
                 $span.clone(),
@@ -63,25 +65,42 @@
 
 fn opr_add(eval_stack: &mut Stack<Type>, span: &Span) -> Result<Type, ChalError> {
     /* anything added to a string returns a string */
-    fn add(_: Type, _: &Span) -> Result<Type, ChalError> {
+    fn add_str(_: Type, _: &Span) -> Result<Type, ChalError> {
         Ok(Type::Str)
     }
-    bin_opr_eval!(eval_stack, add, "+", span)
+    fn add_list(left: Type, right: Type, span: &Span) -> Result<Type, ChalError> {
+        if left != right {
+            return Err(CompileError::new(
+                CompileErrorKind::InvalidType(left, right),
+                span.clone(),
+            )
+            .into());
+        }
+        Ok(Type::List(Box::new(left)))
+    }
+    bin_opr_eval!(eval_stack, add_str, add_list, "+", span)
 }
 
 fn opr_sub(eval_stack: &mut Stack<Type>, span: &Span) -> Result<Type, ChalError> {
-    fn sub(right: Type, span: &Span) -> Result<Type, ChalError> {
+    fn sub_str(right: Type, span: &Span) -> Result<Type, ChalError> {
         Err(CompileError::new(
             CompileErrorKind::InvalidBinOpr("-".to_string(), Type::Str, right),
             span.clone(),
         )
         .into())
     }
-    bin_opr_eval!(eval_stack, sub, "-", span)
+    fn sub_list(left: Type, right: Type, span: &Span) -> Result<Type, ChalError> {
+        Err(CompileError::new(
+            CompileErrorKind::InvalidBinOpr("-".to_string(), Type::List(Box::new(left)), right),
+            span.clone(),
+        )
+        .into())
+    }
+    bin_opr_eval!(eval_stack, sub_str, sub_list, "-", span)
 }
 
 fn opr_mul(eval_stack: &mut Stack<Type>, span: &Span) -> Result<Type, ChalError> {
-    fn mul(right: Type, span: &Span) -> Result<Type, ChalError> {
+    fn mul_str(right: Type, span: &Span) -> Result<Type, ChalError> {
         if right == Type::Uint {
             return Ok(Type::Str);
         }
@@ -91,29 +110,53 @@
         )
         .into())
     }
-    bin_opr_eval!(eval_stack, mul, "*", span)
+    fn mul_list(left: Type, right: Type, span: &Span) -> Result<Type, ChalError> {
+        if right == Type::Uint {
+            return Ok(Type::List(Box::new(left)));
+        }
+        Err(CompileError::new(
+            CompileErrorKind::InvalidBinOpr("*".to_string(), Type::List(Box::new(left)), right),
+            span.clone(),
+        )
+        .into())
+    }
+    bin_opr_eval!(eval_stack, mul_str, mul_list, "*", span)
 }
 
 fn opr_div(eval_stack: &mut Stack<Type>, span: &Span) -> Result<Type, ChalError> {
-    fn div(right: Type, span: &Span) -> Result<Type, ChalError> {
+    fn div_str(right: Type, span: &Span) -> Result<Type, ChalError> {
         Err(CompileError::new(
             CompileErrorKind::InvalidBinOpr("/".to_string(), Type::Str, right),
             span.clone(),
         )
         .into())
     }
-    bin_opr_eval!(eval_stack, div, "/", span)
+    fn div_list(left: Type, right: Type, span: &Span) -> Result<Type, ChalError> {
+        Err(CompileError::new(
+            CompileErrorKind::InvalidBinOpr("/".to_string(), Type::List(Box::new(left)), right),
+            span.clone(),
+        )
+        .into())
+    }
+    bin_opr_eval!(eval_stack, div_str, div_list, "/", span)
 }
 
 fn opr_mod(eval_stack: &mut Stack<Type>, span: &Span) -> Result<Type, ChalError> {
-    fn _mod(right: Type, span: &Span) -> Result<Type, ChalError> {
+    fn mod_str(right: Type, span: &Span) -> Result<Type, ChalError> {
         Err(CompileError::new(
             CompileErrorKind::InvalidBinOpr("mod".to_string(), Type::Str, right),
             span.clone(),
         )
         .into())
     }
-    bin_opr_eval!(eval_stack, _mod, "%", span)
+    fn mod_list(left: Type, right: Type, span: &Span) -> Result<Type, ChalError> {
+        Err(CompileError::new(
+            CompileErrorKind::InvalidBinOpr("mod".to_string(), Type::List(Box::new(left)), right),
+            span.clone(),
+        )
+        .into())
+    }
+    bin_opr_eval!(eval_stack, mod_str, mod_list, "%", span)
 }
 
 /* logical || or && */
@@ -273,8 +316,19 @@
     ) -> Result<Type, ChalError> {
         match self {
             NodeExprInner::Value(node) => Ok(node.as_type()),
-<<<<<<< HEAD
-            NodeExprInner::Resolution(node) => node.as_type(interpreter),
+            NodeExprInner::Resolution(node) => {
+                let res = node.as_type(interpreter)?;
+
+                /* only functions can return void type */
+                if res == Type::Void {
+                    return Err(CompileError::new(
+                        CompileErrorKind::VoidFunctionExpr,
+                        node.span.clone(),
+                    )
+                    .into());
+                }
+                Ok(res)
+            }
 
             NodeExprInner::BinOpr(opr) => opr.as_type(eval_stack, span),
             NodeExprInner::UnaryOpr(opr) => opr.as_type(eval_stack, span),
@@ -289,69 +343,6 @@
 
                 Ok(Type::Custom(Box::new(class.class.clone())))
             }
-=======
-            NodeExprInner::VarCall(node) => {
-                if let Some(func) = interpreter.current_func.clone() {
-                    if let Some(var) = func.arg_lookup.get(&node.name) {
-                        return Ok(var.ty.clone());
-                    }
-                }
-
-                if let Some(var) = interpreter.locals.get(&node.name) {
-                    return Ok(var.ty.clone());
-                }
-
-                if let Some(var) = interpreter.globals.get(&node.name) {
-                    return Ok(var.ty.clone());
-                }
-
-                Err(CompileError::new(
-                    CompileErrorKind::UnknownVariable(node.name.clone()),
-                    node.span.clone(),
-                )
-                .into())
-            }
-
-            NodeExprInner::FuncCall(node) => {
-                let arg_types: Result<Vec<Type>, ChalError> = node
-                    .args
-                    .iter()
-                    .map(|arg| arg.as_type(interpreter))
-                    .collect();
-                let arg_types = match arg_types {
-                    Ok(ok) => ok,
-                    Err(err) => return Err(err),
-                };
-                if let Some(builtin) = interpreter.get_builtin(&node.name, &arg_types) {
-                    if builtin.ret_type == Type::Void {
-                        return Err(CompileError::new(
-                            CompileErrorKind::VoidFunctionExpr,
-                            node.span.clone(),
-                        )
-                        .into());
-                    }
-                    return Ok(builtin.ret_type.clone());
-                }
-
-                if let Some(func) = interpreter.get_function(&node.name, &arg_types) {
-                    if func.ret_type == Type::Void {
-                        return Err(CompileError::new(
-                            CompileErrorKind::VoidFunctionExpr,
-                            node.span.clone(),
-                        )
-                        .into());
-                    }
-                    return Ok(func.ret_type.clone());
-                }
-                Err(CompileError::new(
-                    CompileErrorKind::UnknownFunction(node.name.clone()),
-                    node.span.clone(),
-                )
-                .into())
-            }
-
-            NodeExprInner::BinOpr(opr) => opr.as_type(eval_stack, span),
-            NodeExprInner::UnaryOpr(opr) => opr.as_type(eval_stack, span),
 
             NodeExprInner::List(node) => {
                 /* an empty list is equal to `[Any]` */
@@ -380,7 +371,6 @@
                 /* since each type should be the same, we can just return the last type */
                 Ok(Type::List(Box::new(list_ty)))
             }
->>>>>>> 7f7229cf
         }
     }
 }
@@ -480,22 +470,38 @@
         }
 
         if let Some(ns) = &namespace {
-            if !interpreter.namespaces.contains_key(ns) {
+            if !interpreter.namespaces.contains_key(ns) && !interpreter.builtins.contains_key(ns) {
                 return Err(CompileError::new(
                     CompileErrorKind::UnknownNamespace(ns.clone()),
                     self.span.clone(),
                 )
                 .into());
             }
-        } else if let Some(ann) = interpreter.get_builtin(&self.name, &arg_types) {
-            return Ok(ann.ret_type.clone());
-        }
-
-        if let Some(func) = interpreter.get_function(&self.name, &arg_types, namespace.as_ref()) {
-            return Ok(func.ret_type.clone());
-        }
-        Err(CompileError::new(
-            CompileErrorKind::UnknownFunction(self.name.clone()),
+        }
+
+        if let Some(ann) =
+            interpreter.get_function_universal(&self.name, &arg_types, namespace.as_ref())
+        {
+            return Ok(ann.ret_type);
+        }
+
+        let mut func_name = self.name.clone() + "(";
+        if let Some(ns) = namespace {
+            func_name = ns + "::" + &func_name;
+        }
+
+        for ty in &arg_types {
+            func_name += &format!("{}, ", ty);
+        }
+
+        if !arg_types.is_empty() {
+            func_name.pop();
+            func_name.pop();
+        }
+        func_name += ")";
+
+        Err(CompileError::new(
+            CompileErrorKind::UnknownFunction(func_name),
             self.span.clone(),
         )
         .into())
