pub mod expr;
pub mod func;
pub mod stmnt;
pub mod var;

use crate::common::Bytecode;
use crate::error::ChalError;
use crate::parser::ast::NodeProg;

use super::Chalcedony;

pub trait ToBytecode {
    fn to_bytecode(self, interpreter: &mut Chalcedony) -> Result<Vec<Bytecode>, ChalError>;
}

impl ToBytecode for NodeProg {
    fn to_bytecode(self, interpreter: &mut Chalcedony) -> Result<Vec<Bytecode>, ChalError> {
        match self {
            NodeProg::VarDef(node) => node.to_bytecode(interpreter),
            NodeProg::FuncDef(node) => node.to_bytecode(interpreter),
            NodeProg::FuncCall(node) => node.to_bytecode(interpreter),
            NodeProg::Assign(node) => node.to_bytecode(interpreter),
            NodeProg::IfStmnt(node) => node.to_bytecode(interpreter),
            NodeProg::WhileLoop(node) => node.to_bytecode(interpreter),
<<<<<<< HEAD
            NodeProg::ForLoop(node) => node.to_bytecode(interpreter),
=======
            NodeProg::TryCatch(node) => node.to_bytecode(interpreter),
>>>>>>> 34b9c666
        }
    }
}<|MERGE_RESOLUTION|>--- conflicted
+++ resolved
@@ -22,11 +22,8 @@
             NodeProg::Assign(node) => node.to_bytecode(interpreter),
             NodeProg::IfStmnt(node) => node.to_bytecode(interpreter),
             NodeProg::WhileLoop(node) => node.to_bytecode(interpreter),
-<<<<<<< HEAD
             NodeProg::ForLoop(node) => node.to_bytecode(interpreter),
-=======
             NodeProg::TryCatch(node) => node.to_bytecode(interpreter),
->>>>>>> 34b9c666
         }
     }
 }