--- conflicted
+++ resolved
@@ -13,7 +13,7 @@
 
 impl ToBytecode for NodeFuncDef {
     fn to_bytecode(self, interpreter: &mut Chalcedony) -> Result<Vec<Bytecode>, ChalError> {
-        let arg_types: Vec<Type> = self.args.iter().map(|arg| arg.ty).collect();
+        let arg_types: Vec<Type> = self.args.iter().map(|arg| arg.ty.clone()).collect();
         if interpreter.get_function(&self.name, &arg_types).is_some() {
             return Err(CompileError::overwritten_function(self.span).into());
         }
@@ -114,6 +114,10 @@
             .into());
         }
 
+        if self.name == "set!" {
+            self.check_list_adding(interpreter)?;
+        }
+
         if annotation.ret_type != Type::Void && interpreter.inside_stmnt {
             return Err(CompileError::non_void_func_stmnt(
                 annotation.ret_type.clone(),
@@ -124,25 +128,11 @@
 
         /* push on the stack each of the argument's expression value */
         let mut result = Vec::<Bytecode>::new();
-<<<<<<< HEAD
-        for (idx, arg_expr) in self.args.into_iter().enumerate() {
-            let exp_type = annotation
-                .args
-                .get(idx)
-                .expect("the argument bounds should have already been checked")
-                .ty
-                .clone();
-
-            result.extend(arg_expr.clone().to_bytecode(interpreter)?);
-            let recv_type = arg_expr.as_type(interpreter)?;
-            Type::verify(exp_type, recv_type, &mut result, arg_expr.span)?;
-=======
         for (arg, arg_ty, exp) in izip!(self.args, arg_types, annotation.args.clone()) {
             // NOTE: this is very important to go in before the type check, else
             // an empty value cast is possible
             result.extend(arg.clone().to_bytecode(interpreter)?);
             Type::verify(exp.ty, arg_ty, &mut result, arg.span.clone())?;
->>>>>>> 34b9c666
         }
 
         /* complete the function call instruction */
@@ -150,4 +140,36 @@
 
         Ok(result)
     }
+
+    // get!<V>(list: [V], idx: int) -> V
+    // remove!<V>(list: [V], idx: int) -> V
+    // pop!<V>(list: [V]) -> V
+}
+
+impl NodeFuncCall {
+    // set!<V>(list: [V], val: V, idx: int)
+    // insert!<V>(list: [V], val: V, idx: int)
+    // push!<V>(list: [V], val: V)
+    /* simulating bounded polymorphism (generics) */
+    fn check_list_adding(&self, interpreter: &mut Chalcedony) -> Result<(), ChalError> {
+        let list = self.args.get(0).unwrap();
+        let list_ty = list.as_type(interpreter)?;
+        let val = self.args.get(1).unwrap();
+        let val_ty = val.as_type(interpreter)?;
+
+        let Type::List(ty) = list_ty else {
+            return Err(CompileError::invalid_type(
+                Type::List(Box::new(Type::Any)),
+                list_ty,
+                list.span.clone(),
+            )
+            .into());
+        };
+
+        if *ty != val_ty {
+            return Err(CompileError::invalid_type(*ty, val_ty, val.span.clone()).into());
+        }
+
+        Ok(())
+    }
 }