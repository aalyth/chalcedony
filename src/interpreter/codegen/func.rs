use super::ToBytecode;

use crate::error::{ChalError, CompileError, CompileErrorKind};
use crate::interpreter::{
    ArgAnnotation, BuiltinAnnotation, Chalcedony, FuncAnnotation, SafetyScope,
};
use crate::parser::ast::{NodeFuncCall, NodeFuncDef, NodeStmnt};

use crate::common::{Bytecode, Type};
use itertools::izip;
use std::collections::VecDeque;

use ahash::AHashMap;

impl ToBytecode for NodeFuncDef {
    fn to_bytecode(self, interpreter: &mut Chalcedony) -> Result<Vec<Bytecode>, ChalError> {
<<<<<<< HEAD
        let arg_types: VecDeque<Type> = self.args.iter().map(|arg| arg.ty.clone()).collect();
        if interpreter
            .get_function(&self.name, &arg_types, self.namespace.as_ref())
            .is_some()
=======
        let arg_types: Vec<Type> = self.args.iter().map(|arg| arg.ty.clone()).collect();
        if interpreter.get_function(&self.name, &arg_types).is_some()
>>>>>>> 7f7229cf
            || interpreter.get_builtin(&self.name, &arg_types).is_some()
        {
            return Err(CompileError::new(CompileErrorKind::OverwrittenFunction, self.span).into());
        }

        // enumerate over the function's arguments to a sequence of annotations
        let mut args = Vec::<ArgAnnotation>::new();
        for (idx, arg) in self.args.iter().enumerate() {
            if arg.ty == Type::Void {
                return Err(CompileError::new(CompileErrorKind::VoidArgument, self.span).into());
            }
            args.push(ArgAnnotation::new(idx, arg.name.clone(), arg.ty.clone()));
        }

<<<<<<< HEAD
        interpreter.create_function(&self, args);
=======
        interpreter.create_function(self.name.clone(), args, self.ret_type.clone());
>>>>>>> 7f7229cf

        /* compile the bytecode for each statement in the body */
        let mut body = Vec::<Bytecode>::new();
        let mut errors = Vec::<ChalError>::new();
        let mut returned = false;
        for stmnt in self.body {
            if let NodeStmnt::RetStmnt(_) = stmnt {
                returned = true;
            }

            match stmnt.to_bytecode(interpreter) {
                Ok(bytecode) => body.extend(bytecode),
                Err(err) => errors.push(err),
            }
        }

        if !errors.is_empty() {
            return Err(errors.into());
        }

        // check whether the function has returned, and if it is a void
        // functionm, append `Bytecode::ReturnVoid` at the end if there is not
        match self.ret_type {
            Type::Void if body.is_empty() && !returned => {
                return Err(
                    CompileError::new(CompileErrorKind::NoDefaultReturnStmnt, self.span).into(),
                )
            }
            Type::Void if !returned => {
                body.push(Bytecode::ReturnVoid);
            }
            _ if !returned => {
                return Err(
                    CompileError::new(CompileErrorKind::NoDefaultReturnStmnt, self.span).into(),
                )
            }
            _ => {}
        }

        let Some(annotation) = interpreter.current_func.clone() else {
            panic!("Chalcedony::create_function() did not set the annotation properly");
        };

        let mut result = Vec::<Bytecode>::with_capacity(body.len() + 1);
        result.push(Bytecode::CreateFunc(annotation.args.len()));
        result.append(&mut body);

        interpreter.current_func = None;
        interpreter.locals = AHashMap::new();
        Ok(result)
    }
}

#[derive(Default)]
struct RawFuncAnnotation {
    args: Vec<ArgAnnotation>,
    bytecode: Vec<Bytecode>,
}

impl From<&BuiltinAnnotation> for RawFuncAnnotation {
    fn from(value: &BuiltinAnnotation) -> Self {
        RawFuncAnnotation {
            args: value.args.clone(),
<<<<<<< HEAD
=======
            ret_type: value.ret_type.clone(),
>>>>>>> 7f7229cf
            bytecode: value.bytecode.clone(),
        }
    }
}

impl From<&FuncAnnotation> for RawFuncAnnotation {
    fn from(value: &FuncAnnotation) -> Self {
        RawFuncAnnotation {
            args: value.args.clone(),
<<<<<<< HEAD
=======
            ret_type: value.ret_type.clone(),
>>>>>>> 7f7229cf
            bytecode: vec![Bytecode::CallFunc(value.id)],
        }
    }
}

impl ToBytecode for NodeFuncCall {
    fn to_bytecode(self, interpreter: &mut Chalcedony) -> Result<Vec<Bytecode>, ChalError> {
        compile_func_call_inner(self, interpreter, None)
    }
}

pub fn compile_func_call_inner(
    mut node: NodeFuncCall,
    interpreter: &mut Chalcedony,
    parent_type: Option<Type>,
) -> Result<Vec<Bytecode>, ChalError> {
    let arg_types: Result<VecDeque<Type>, ChalError> = node
        .args
        .iter()
        .map(|expr| expr.as_type(interpreter))
        .collect();
    let mut arg_types = match arg_types {
        Ok(ok) => ok,
        Err(err) => return Err(err),
    };

    let mut annotation = RawFuncAnnotation::default();

    /* the function is called as a method */
    if let Some(ty) = &parent_type {
        arg_types.push_front(ty.clone());
        if node.namespace.is_some() {
            panic!("calling a namespace function also as a method");
        }
        node.namespace = Some(ty.clone().as_class());
    }

    if let Some(namespace) = &node.namespace {
        if !interpreter.namespaces.contains_key(namespace) {
            return Err(CompileError::new(
                CompileErrorKind::UnknownNamespace(namespace.clone()),
                node.span,
            )
            .into());
        }

<<<<<<< HEAD
    /* if the namespace is None, check whether the function is a builtin */
    } else if let Some(ann) = interpreter.get_builtin(&node.name, &arg_types) {
        annotation = ann.into();
    }

    if let Some(ann) = interpreter.get_function(&node.name, &arg_types, node.namespace.as_ref()) {
        annotation = ann.into();

    /* if the annotation is not of a builtin*/
    } else if annotation.bytecode.is_empty() {
        let mut func_name = node.name;
        if let Some(class) = node.namespace {
            func_name = class + "::" + &func_name;
=======
        /* TODO
        if self.name == "set!" {
            self.check_list_adding(interpreter)?;
        }
        */

        /* push on the stack each of the argument's expression value */
        let mut result = Vec::<Bytecode>::new();
        for (arg, arg_ty, exp) in izip!(self.args, arg_types, annotation.args) {
            result.extend(arg.clone().to_bytecode(interpreter)?);
            /* used for the implicit type casts */
            Type::verify(exp.ty, arg_ty, &mut result, arg.span.clone())?;
>>>>>>> 7f7229cf
        }
        return Err(
            CompileError::new(CompileErrorKind::UnknownFunction(func_name), node.span).into(),
        );
    }

    if node.name.ends_with('!') && interpreter.safety_scope == SafetyScope::Catch {
        return Err(CompileError::new(CompileErrorKind::UnsafeCatch, node.span).into());
    }

    let mut arguments = izip!(node.args, arg_types, annotation.args.clone());
    if parent_type.is_some() {
        arguments.next();
    }

    /* push on the stack each of the argument's expression value */
    let mut result = Vec::<Bytecode>::new();
    for (arg, arg_ty, exp) in arguments {
        result.extend(arg.clone().to_bytecode(interpreter)?);
        /* used for the implicit type casts */
        Type::verify(exp.ty, arg_ty, &mut result, arg.span.clone())?;
    }

<<<<<<< HEAD
    /* complete the function call instruction */
    result.extend(annotation.bytecode);

    Ok(result)
=======
    // get!<V>(list: [V], idx: int) -> V
    // remove!<V>(list: [V], idx: int) -> V
    // pop!<V>(list: [V]) -> V
}

impl NodeFuncCall {
    // set!<V>(list: [V], val: V, idx: int)
    // insert!<V>(list: [V], val: V, idx: int)
    // push!<V>(list: [V], val: V)
    /* simulating bounded polymorphism (generics) */
    /*
    fn check_list_adding(&self, interpreter: &mut Chalcedony) -> Result<(), ChalError> {
        let list = self.args.get(0).unwrap();
        let list_ty = list.as_type(interpreter)?;
        let val = self.args.get(1).unwrap();
        let val_ty = val.as_type(interpreter)?;

        let Type::List(ty) = list_ty else {
            return Err(CompileError::invalid_type(
                Type::List(Box::new(Type::Any)),
                list_ty,
                list.span.clone(),
            )
            .into());
        };

        if *ty != val_ty {
            return Err(CompileError::invalid_type(*ty, val_ty, val.span.clone()).into());
        }

        Ok(())
    }
    */
>>>>>>> 7f7229cf
}<|MERGE_RESOLUTION|>--- conflicted
+++ resolved
@@ -1,9 +1,7 @@
 use super::ToBytecode;
 
 use crate::error::{ChalError, CompileError, CompileErrorKind};
-use crate::interpreter::{
-    ArgAnnotation, BuiltinAnnotation, Chalcedony, FuncAnnotation, SafetyScope,
-};
+use crate::interpreter::{ArgAnnotation, Chalcedony, SafetyScope};
 use crate::parser::ast::{NodeFuncCall, NodeFuncDef, NodeStmnt};
 
 use crate::common::{Bytecode, Type};
@@ -12,18 +10,24 @@
 
 use ahash::AHashMap;
 
+fn arg_exists(args: &[ArgAnnotation], arg_name: &str) -> bool {
+    for arg in args {
+        if arg.name == arg_name {
+            return true;
+        }
+    }
+    false
+}
+
 impl ToBytecode for NodeFuncDef {
     fn to_bytecode(self, interpreter: &mut Chalcedony) -> Result<Vec<Bytecode>, ChalError> {
-<<<<<<< HEAD
         let arg_types: VecDeque<Type> = self.args.iter().map(|arg| arg.ty.clone()).collect();
         if interpreter
             .get_function(&self.name, &arg_types, self.namespace.as_ref())
             .is_some()
-=======
-        let arg_types: Vec<Type> = self.args.iter().map(|arg| arg.ty.clone()).collect();
-        if interpreter.get_function(&self.name, &arg_types).is_some()
->>>>>>> 7f7229cf
-            || interpreter.get_builtin(&self.name, &arg_types).is_some()
+            || interpreter
+                .get_builtin(&self.name, &arg_types, self.namespace.as_deref())
+                .is_some()
         {
             return Err(CompileError::new(CompileErrorKind::OverwrittenFunction, self.span).into());
         }
@@ -34,14 +38,23 @@
             if arg.ty == Type::Void {
                 return Err(CompileError::new(CompileErrorKind::VoidArgument, self.span).into());
             }
+
+            if arg_exists(&args, &arg.name) {
+                return Err(
+                    CompileError::new(CompileErrorKind::RedefiningFunctionArg, self.span).into(),
+                );
+            }
+
+            interpreter.verify_type(&arg.ty, &self.span)?;
             args.push(ArgAnnotation::new(idx, arg.name.clone(), arg.ty.clone()));
         }
 
-<<<<<<< HEAD
         interpreter.create_function(&self, args);
-=======
-        interpreter.create_function(self.name.clone(), args, self.ret_type.clone());
->>>>>>> 7f7229cf
+
+        /* if the function is safe, disable all unsafe oprations */
+        if !self.name.ends_with('!') {
+            interpreter.safety_scope = SafetyScope::Safe;
+        }
 
         /* compile the bytecode for each statement in the body */
         let mut body = Vec::<Bytecode>::new();
@@ -59,6 +72,9 @@
         }
 
         if !errors.is_empty() {
+            interpreter.current_func = None;
+            interpreter.locals = AHashMap::new();
+            interpreter.safety_scope = SafetyScope::Normal;
             return Err(errors.into());
         }
 
@@ -91,39 +107,8 @@
 
         interpreter.current_func = None;
         interpreter.locals = AHashMap::new();
+        interpreter.safety_scope = SafetyScope::Normal;
         Ok(result)
-    }
-}
-
-#[derive(Default)]
-struct RawFuncAnnotation {
-    args: Vec<ArgAnnotation>,
-    bytecode: Vec<Bytecode>,
-}
-
-impl From<&BuiltinAnnotation> for RawFuncAnnotation {
-    fn from(value: &BuiltinAnnotation) -> Self {
-        RawFuncAnnotation {
-            args: value.args.clone(),
-<<<<<<< HEAD
-=======
-            ret_type: value.ret_type.clone(),
->>>>>>> 7f7229cf
-            bytecode: value.bytecode.clone(),
-        }
-    }
-}
-
-impl From<&FuncAnnotation> for RawFuncAnnotation {
-    fn from(value: &FuncAnnotation) -> Self {
-        RawFuncAnnotation {
-            args: value.args.clone(),
-<<<<<<< HEAD
-=======
-            ret_type: value.ret_type.clone(),
->>>>>>> 7f7229cf
-            bytecode: vec![Bytecode::CallFunc(value.id)],
-        }
     }
 }
 
@@ -148,8 +133,6 @@
         Err(err) => return Err(err),
     };
 
-    let mut annotation = RawFuncAnnotation::default();
-
     /* the function is called as a method */
     if let Some(ty) = &parent_type {
         arg_types.push_front(ty.clone());
@@ -160,56 +143,31 @@
     }
 
     if let Some(namespace) = &node.namespace {
-        if !interpreter.namespaces.contains_key(namespace) {
+        if !interpreter.namespaces.contains_key(namespace)
+            && !interpreter.builtins.contains_key(namespace)
+        {
             return Err(CompileError::new(
                 CompileErrorKind::UnknownNamespace(namespace.clone()),
                 node.span,
             )
             .into());
         }
-
-<<<<<<< HEAD
-    /* if the namespace is None, check whether the function is a builtin */
-    } else if let Some(ann) = interpreter.get_builtin(&node.name, &arg_types) {
-        annotation = ann.into();
     }
 
-    if let Some(ann) = interpreter.get_function(&node.name, &arg_types, node.namespace.as_ref()) {
-        annotation = ann.into();
+    /* SAFETY: the function must be checked before being compiled */
+    let mut annotation = interpreter
+        .get_function_universal(&node.name, &arg_types, node.namespace.as_ref())
+        .unwrap();
 
-    /* if the annotation is not of a builtin*/
-    } else if annotation.bytecode.is_empty() {
-        let mut func_name = node.name;
-        if let Some(class) = node.namespace {
-            func_name = class + "::" + &func_name;
-=======
-        /* TODO
-        if self.name == "set!" {
-            self.check_list_adding(interpreter)?;
-        }
-        */
-
-        /* push on the stack each of the argument's expression value */
-        let mut result = Vec::<Bytecode>::new();
-        for (arg, arg_ty, exp) in izip!(self.args, arg_types, annotation.args) {
-            result.extend(arg.clone().to_bytecode(interpreter)?);
-            /* used for the implicit type casts */
-            Type::verify(exp.ty, arg_ty, &mut result, arg.span.clone())?;
->>>>>>> 7f7229cf
-        }
-        return Err(
-            CompileError::new(CompileErrorKind::UnknownFunction(func_name), node.span).into(),
-        );
+    if node.name.ends_with('!') && interpreter.safety_scope == SafetyScope::Safe {
+        return Err(CompileError::new(CompileErrorKind::UnsafeOpInSafeBlock, node.span).into());
     }
 
-    if node.name.ends_with('!') && interpreter.safety_scope == SafetyScope::Catch {
-        return Err(CompileError::new(CompileErrorKind::UnsafeCatch, node.span).into());
+    if parent_type.is_some() {
+        arg_types.pop_front();
+        annotation.args.pop_front();
     }
-
-    let mut arguments = izip!(node.args, arg_types, annotation.args.clone());
-    if parent_type.is_some() {
-        arguments.next();
-    }
+    let arguments = izip!(node.args, arg_types, annotation.args.clone());
 
     /* push on the stack each of the argument's expression value */
     let mut result = Vec::<Bytecode>::new();
@@ -219,44 +177,8 @@
         Type::verify(exp.ty, arg_ty, &mut result, arg.span.clone())?;
     }
 
-<<<<<<< HEAD
     /* complete the function call instruction */
     result.extend(annotation.bytecode);
 
     Ok(result)
-=======
-    // get!<V>(list: [V], idx: int) -> V
-    // remove!<V>(list: [V], idx: int) -> V
-    // pop!<V>(list: [V]) -> V
-}
-
-impl NodeFuncCall {
-    // set!<V>(list: [V], val: V, idx: int)
-    // insert!<V>(list: [V], val: V, idx: int)
-    // push!<V>(list: [V], val: V)
-    /* simulating bounded polymorphism (generics) */
-    /*
-    fn check_list_adding(&self, interpreter: &mut Chalcedony) -> Result<(), ChalError> {
-        let list = self.args.get(0).unwrap();
-        let list_ty = list.as_type(interpreter)?;
-        let val = self.args.get(1).unwrap();
-        let val_ty = val.as_type(interpreter)?;
-
-        let Type::List(ty) = list_ty else {
-            return Err(CompileError::invalid_type(
-                Type::List(Box::new(Type::Any)),
-                list_ty,
-                list.span.clone(),
-            )
-            .into());
-        };
-
-        if *ty != val_ty {
-            return Err(CompileError::invalid_type(*ty, val_ty, val.span.clone()).into());
-        }
-
-        Ok(())
-    }
-    */
->>>>>>> 7f7229cf
 }