use super::var::var_exists;
use super::ToBytecode;

use crate::error::{ChalError, CompileError, CompileErrorKind};
use crate::interpreter::{Chalcedony, LoopScope, SafetyScope, VarAnnotation};
use crate::parser::ast::{
    NodeAssign, NodeBreakStmnt, NodeContStmnt, NodeElifStmnt, NodeElseStmnt, NodeExprInner,
<<<<<<< HEAD
    NodeFuncCallStmnt, NodeIfBranch, NodeIfStmnt, NodeRetStmnt, NodeStmnt, NodeThrow, NodeTryCatch,
=======
    NodeForLoop, NodeIfBranch, NodeIfStmnt, NodeRetStmnt, NodeStmnt, NodeThrow, NodeTryCatch,
>>>>>>> 7f7229cf
    NodeWhileLoop,
};

use crate::common::operators::{AssignOprType, BinOprType};
use crate::common::{Bytecode, Type};

/// Used for easier manipulation over the current while scope.
fn increment_loop_scope(interpreter: &mut Chalcedony, val: usize) {
    if let Some(loop_scope) = interpreter.current_loop.as_mut() {
        loop_scope.current_length += val;
    }
}

/// Used to default back the previously set scope length. The reason for this is
/// that `NodeStmnt::to_bytecode()` by default increments the current loop's
/// length by the resulting bytecode's length, which would lead to double
/// increments in the nodes `NodeIfStmnt`, `NodeElifStmnt`, `NodeElseStmnt`, and
/// `NodeElifStmnt`.
fn set_loop_scope(interpreter: &mut Chalcedony, val: usize) {
    if let Some(loop_scope) = interpreter.current_loop.as_mut() {
        loop_scope.current_length = val;
    }
}

fn get_loop_scope_len(interpreter: &mut Chalcedony) -> usize {
    match interpreter.current_loop.as_ref() {
        Some(scope) => scope.current_length,
        None => 0,
    }
}

impl ToBytecode for NodeStmnt {
    fn to_bytecode(self, interpreter: &mut Chalcedony) -> Result<Vec<Bytecode>, ChalError> {
        let result: Vec<Bytecode> = match self {
            // the reason that `NodeVarDef::to_bytecode()` is not used is due to
            // `NodeStmnt::VarDef()` represents a local variable, where the
            // `NodeProg::VarDef()` represents a global variable
            NodeStmnt::VarDef(mut node) => {
                if interpreter.locals.contains_key(&node.name) {
                    return Err(CompileError::new(
                        CompileErrorKind::RedefiningVariable,
                        node.span.clone(),
                    )
                    .into());
                }

                /* check whether the variable exists as a function's argument */
                if let Some(func) = interpreter.current_func.clone() {
                    if func.arg_lookup.get(&node.name).is_some() {
                        return Err(CompileError::new(
                            CompileErrorKind::RedefiningFunctionArg,
                            node.span,
                        )
                        .into());
                    }
                }

                let mut result = node.value.clone().to_bytecode(interpreter)?;

                let value_type = node.value.as_type(interpreter)?;
                if node.ty != Type::Any {
                    Type::verify(
                        node.ty.clone(),
                        value_type,
                        &mut result,
                        node.value.span.clone(),
                    )?;
                } else {
                    node.ty = value_type;
                }

                /* this implicitly adds the variable to the locals symtable */
                let var_id = interpreter.get_local_id(&node);
                result.push(Bytecode::SetLocal(var_id));

                result
            }

            NodeStmnt::FuncCall(NodeFuncCallStmnt(node)) => {
                let resolution_ty = node.as_type(interpreter)?;
                if resolution_ty != Type::Void && interpreter.inside_stmnt {
                    return Err(CompileError::new(
                        CompileErrorKind::NonVoidFunctionStmnt(resolution_ty),
                        node.span.clone(),
                    )
                    .into());
                }

                node.to_bytecode(interpreter)?
            }
            NodeStmnt::RetStmnt(node) => node.to_bytecode(interpreter)?,
            NodeStmnt::Assign(node) => node.to_bytecode(interpreter)?,

            NodeStmnt::IfStmnt(node) => node.to_bytecode(interpreter)?,
            NodeStmnt::WhileLoop(node) => node.to_bytecode(interpreter)?,
            NodeStmnt::ContStmnt(node) => node.to_bytecode(interpreter)?,
            NodeStmnt::BreakStmnt(node) => node.to_bytecode(interpreter)?,
            NodeStmnt::ForLoop(node) => node.to_bytecode(interpreter)?,

            NodeStmnt::TryCatch(node) => node.to_bytecode(interpreter)?,
            NodeStmnt::Throw(node) => node.to_bytecode(interpreter)?,
        };

        increment_loop_scope(interpreter, result.len());
        Ok(result)
    }
}

impl ToBytecode for NodeIfBranch {
    fn to_bytecode(self, interpreter: &mut Chalcedony) -> Result<Vec<Bytecode>, ChalError> {
        match self {
            NodeIfBranch::Elif(node) => node.to_bytecode(interpreter),
            NodeIfBranch::Else(node) => node.to_bytecode(interpreter),
        }
    }
}

impl ToBytecode for NodeElifStmnt {
    fn to_bytecode(self, interpreter: &mut Chalcedony) -> Result<Vec<Bytecode>, ChalError> {
        let prev_loop_scope_len = get_loop_scope_len(interpreter);

        let mut result = self.condition.clone().to_bytecode(interpreter)?;

        let cond_ty = self.condition.as_type(interpreter)?;
        Type::verify(
            Type::Bool,
            cond_ty,
            &mut result,
            self.condition.span.clone(),
        )?;

        increment_loop_scope(interpreter, result.len() + 1);

        let body = self.body.to_bytecode(interpreter)?;

        /* the extra length is for potential jumps over other branches */
        result.push(Bytecode::If(body.len() + 1));
        result.extend(body);

        set_loop_scope(interpreter, prev_loop_scope_len);

        Ok(result)
    }
}

impl ToBytecode for NodeElseStmnt {
    fn to_bytecode(self, interpreter: &mut Chalcedony) -> Result<Vec<Bytecode>, ChalError> {
        self.body.to_bytecode(interpreter)
    }
}

impl ToBytecode for Vec<NodeStmnt> {
    fn to_bytecode(self, interpreter: &mut Chalcedony) -> Result<Vec<Bytecode>, ChalError> {
        let mut result = Vec::<Bytecode>::new();
        let mut errors = Vec::<ChalError>::new();

        for stmnt in self {
            match stmnt.to_bytecode(interpreter) {
                Ok(bytecode) => result.extend(bytecode),
                Err(err) => errors.push(err),
            }
        }

        if !errors.is_empty() {
            return Err(errors.into());
        }

        Ok(result)
    }
}

impl ToBytecode for NodeIfStmnt {
    fn to_bytecode(self, interpreter: &mut Chalcedony) -> Result<Vec<Bytecode>, ChalError> {
        let prev_loop_scope_len = get_loop_scope_len(interpreter);

        let mut result = self.condition.clone().to_bytecode(interpreter)?;
        let cond_ty = self.condition.as_type(interpreter)?;
        Type::verify(
            Type::Bool,
            cond_ty,
            &mut result,
            self.condition.span.clone(),
        )?;

        increment_loop_scope(interpreter, result.len() + 1);

        let body = self.body.to_bytecode(interpreter)?;

        increment_loop_scope(interpreter, body.len() + 1);

        let mut branches: Vec<Vec<Bytecode>> = Vec::new();
        let mut errors: Vec<ChalError> = Vec::new();
        for branch in self.branches {
            match branch.to_bytecode(interpreter) {
                Ok(bytecode) => {
                    increment_loop_scope(interpreter, bytecode.len() + 1);
                    branches.push(bytecode);
                }
                Err(err) => errors.push(err),
            }
        }

        set_loop_scope(interpreter, prev_loop_scope_len + 1);

        if !errors.is_empty() {
            return Err(errors.into());
        }

        let mut branches_len: usize = branches.iter().map(|el| el.len()).sum();
        branches_len += branches.len();

        let mut leftover_branch_len: isize = branches_len as isize;

        fn push_jump(code: &mut Vec<Bytecode>, jmp_dist: isize) {
            if jmp_dist > 0 {
                code.push(Bytecode::Jmp(jmp_dist));
            } else {
                code.push(Bytecode::Nop);
            }
        }

        result.push(Bytecode::If(body.len() + 1));
        result.extend(body);
        push_jump(&mut result, leftover_branch_len);

        for branch in branches.into_iter() {
            leftover_branch_len -= (branch.len() + 1) as isize;
            result.extend(branch);
            push_jump(&mut result, leftover_branch_len);
        }

        Ok(result)
    }
}

impl ToBytecode for NodeWhileLoop {
    fn to_bytecode(self, interpreter: &mut Chalcedony) -> Result<Vec<Bytecode>, ChalError> {
        let prev_loop_scope = interpreter.current_loop.clone();
        interpreter.current_loop = Some(LoopScope::default());

        /* for some reason nested while loops need an extra len */
        if prev_loop_scope.is_some() {
            increment_loop_scope(interpreter, 1);
        }

        let mut result = self.condition.clone().to_bytecode(interpreter)?;

        let cond_ty = self.condition.as_type(interpreter)?;
        Type::verify(
            Type::Bool,
            cond_ty,
            &mut result,
            self.condition.span.clone(),
        )?;

        increment_loop_scope(interpreter, result.len() + 1);

        let body = self.body.to_bytecode(interpreter)?;
        let body_len = body.len() + 1; // taking into account the jump backwards

        result.push(Bytecode::If(body_len));
        result.extend(body);

        let scope = interpreter
            .current_loop
            .as_ref()
            .expect("the while scope disappeared");

        /* finish off any break statements */
        for pos in &scope.unfinished_breaks {
            /* the distance to terminate the while */
            let distance: isize = (result.len() - pos) as isize;
            *result.get_mut(*pos).unwrap() = Bytecode::Jmp(distance);
        }

        /* how much to go back when we have iterated the body */
        let dist = -(result.len() as isize) - 1;
        result.push(Bytecode::Jmp(dist));

        interpreter.current_loop = prev_loop_scope;
        Ok(result)
    }
}

impl ToBytecode for NodeAssign {
    fn to_bytecode(mut self, interpreter: &mut Chalcedony) -> Result<Vec<Bytecode>, ChalError> {
        /* the annotation of the mutated variable */
        let annotation: VarAnnotation;
        let mut set_instr: Bytecode;

        let root = self.lhs.first().as_var_call().unwrap().clone();

        if !var_exists(&root.name, interpreter) {
            return Err(
                CompileError::new(CompileErrorKind::UnknownVariable(root.name), root.span).into(),
            );
        }

<<<<<<< HEAD
        if let Some(var) = interpreter.locals.get(&root.name) {
            annotation = var.clone();
            set_instr = Bytecode::SetLocal(annotation.id);
=======
        if let Some(var) = interpreter.locals.get(&self.lhs.name) {
            annotation = var.clone();
            scope = VarScope::Local;
>>>>>>> 7f7229cf

        /* check whether the interpreter is compiling inside a function scope */
        } else if let Some(func) = interpreter.current_func.clone() {
            /* check whether the variable is an argument */
<<<<<<< HEAD
            if let Some(arg) = func.arg_lookup.get(&root.name) {
                annotation = VarAnnotation::new(arg.id, arg.ty.clone(), false);
                set_instr = Bytecode::SetLocal(annotation.id);
=======
            if let Some(arg) = func.arg_lookup.get(&self.lhs.name) {
                annotation = VarAnnotation::new(arg.id, arg.ty.clone(), false);
                scope = VarScope::Arg;
>>>>>>> 7f7229cf

            /* the variable is global, but is mutated inside a statement */
            } else {
                return Err(
                    CompileError::new(CompileErrorKind::MutatingExternalState, root.span).into(),
                );
            }

        /* the interpreter is in the global scope*/
<<<<<<< HEAD
        } else if let Some(var) = interpreter.globals.get(&root.name) {
            annotation = var.clone();
            set_instr = Bytecode::SetGlobal(annotation.id);
=======
        } else if let Some(var) = interpreter.globals.get(&self.lhs.name) {
            annotation = var.clone();
>>>>>>> 7f7229cf
        } else {
            /* this is necessary for the proper compilation */
            unreachable!();
        }

        if annotation.is_const {
            return Err(CompileError::new(CompileErrorKind::MutatingConstant, root.span).into());
        }

        let mut result = Vec::<Bytecode>::new();
        if self.lhs.resolution.len() > 1 {
            result.extend(self.lhs.clone().to_bytecode(interpreter)?);
            let Bytecode::GetAttr(attr_id) = result.pop().unwrap() else {
                panic!("attribute resolution does not end with `GetAttr`");
            };
            set_instr = Bytecode::SetAttr(attr_id);
        }

        if self.opr != AssignOprType::Eq {
            self.rhs
                .expr
                .push_front(NodeExprInner::Resolution(self.lhs.clone()));

            macro_rules! push_bin_opr {
                ($expr:expr, $type:ident) => {{
                    $expr.push_back(NodeExprInner::BinOpr(BinOprType::$type))
                }};
            }

            match self.opr {
                AssignOprType::AddEq => push_bin_opr!(self.rhs.expr, Add),
                AssignOprType::SubEq => push_bin_opr!(self.rhs.expr, Sub),
                AssignOprType::MulEq => push_bin_opr!(self.rhs.expr, Mul),
                AssignOprType::DivEq => push_bin_opr!(self.rhs.expr, Div),
                AssignOprType::ModEq => push_bin_opr!(self.rhs.expr, Mod),
                _ => unreachable!(),
            }
        }

        result.extend(self.rhs.clone().to_bytecode(interpreter)?);

        let rhs_ty = self.rhs.as_type(interpreter)?;
        let lhs_ty = self.lhs.as_type(interpreter)?;
        Type::verify(lhs_ty, rhs_ty, &mut result, self.rhs.span)?;

        result.push(set_instr);

        Ok(result)
    }
}

impl ToBytecode for NodeRetStmnt {
    fn to_bytecode(self, interpreter: &mut Chalcedony) -> Result<Vec<Bytecode>, ChalError> {
        let Some(func) = interpreter.current_func.clone() else {
            return Err(
                CompileError::new(CompileErrorKind::ReturnOutsideFunc, self.span.clone()).into(),
            );
        };

        let recv_type = self.value.as_type(interpreter)?;
        let exp_type = func.ret_type.clone();

        if exp_type == Type::Void && recv_type == Type::Void {
            return Ok(vec![Bytecode::ReturnVoid]);
        }

        let mut result = self.value.clone().to_bytecode(interpreter)?;

        Type::verify(exp_type, recv_type, &mut result, self.value.span)?;
        result.push(Bytecode::Return);

        Ok(result)
    }
}

impl ToBytecode for NodeBreakStmnt {
    fn to_bytecode(self, interpreter: &mut Chalcedony) -> Result<Vec<Bytecode>, ChalError> {
        let Some(scope) = interpreter.current_loop.as_mut() else {
            return Err(CompileError::new(
                CompileErrorKind::CtrlFlowOutsideWhile,
                self.span.clone(),
            )
            .into());
        };
        scope.unfinished_breaks.push(scope.current_length);
        Ok(vec![Bytecode::Nop])
    }
}

impl ToBytecode for NodeContStmnt {
    fn to_bytecode(self, interpreter: &mut Chalcedony) -> Result<Vec<Bytecode>, ChalError> {
        let Some(scope) = interpreter.current_loop.as_mut() else {
            return Err(CompileError::new(
                CompileErrorKind::CtrlFlowOutsideWhile,
                self.span.clone(),
            )
            .into());
        };
        Ok(vec![Bytecode::Jmp(-(scope.current_length as isize))])
    }
}

impl ToBytecode for NodeForLoop {
    #[allow(non_upper_case_globals)]
    fn to_bytecode(self, interpreter: &mut Chalcedony) -> Result<Vec<Bytecode>, ChalError> {
        if interpreter.locals.contains_key(&self.iter.name) {
            return Err(CompileError::new(
                CompileErrorKind::RedefiningVariable,
                self.iter.span.clone(),
            )
            .into());
        }

        /* check whether the variable exists as a function's argument */
        if let Some(func) = interpreter.current_func.clone() {
            if func.arg_lookup.get(&self.iter.name).is_some() {
                return Err(CompileError::new(
                    CompileErrorKind::RedefiningVariable,
                    self.iter.span,
                )
                .into());
            }
        }

        // it is important that these variable names have the trailing whitespace,
        // so they do not interfere with the user's variable names
        const idx_name: &str = "__idx__ ";
        const iterable_name: &str = "__list__ ";

        let iterable_type = self.iterable.as_type(interpreter)?;
        let iterator_type = match iterable_type.clone() {
            Type::List(ty) => *ty,
            ty => {
                return Err(CompileError::new(
                    CompileErrorKind::InvalidIterable(ty),
                    self.iterable.span,
                )
                .into())
            }
        };

        let iterator_id = interpreter.get_local_id_internal(&self.iter.name, iterator_type, false);
        let idx_id = interpreter.get_local_id_internal(idx_name, Type::Int, false);
        let iterable_id = interpreter.get_local_id_internal(iterable_name, iterable_type, false);

        let mut result = Vec::<Bytecode>::new();
        /* __idx__ = 0 */
        result.extend(vec![Bytecode::ConstI(0), Bytecode::SetLocal(idx_id)]);
        /* __list__ = <list> */
        result.extend(self.iterable.to_bytecode(interpreter)?);
        result.push(Bytecode::SetLocal(iterable_id));

        /* while __idx__ < len(__list__) */
        let mut condition = vec![
            Bytecode::GetLocal(idx_id),
            Bytecode::GetLocal(iterable_id),
            Bytecode::Len,
            Bytecode::Lt,
            /* here will be inserted `Bytecode::If(body_len)` */
        ];

        let mut body = Vec::<Bytecode>::new();
        /* <iterator> = __list__[__idx__] */
        body.extend(vec![
            Bytecode::GetLocal(iterable_id),
            Bytecode::GetLocal(idx_id),
            Bytecode::ListGet,
            Bytecode::SetLocal(iterator_id),
        ]);

        /* loop body source */
        body.extend(self.body.to_bytecode(interpreter)?);

        /* __idx__ += 1 */
        body.extend(vec![
            Bytecode::GetLocal(idx_id),
            Bytecode::ConstU(1),
            Bytecode::Add,
            Bytecode::SetLocal(idx_id),
        ]);
        body.push(Bytecode::Jmp(
            -((body.len() + condition.len() + 2) as isize),
        ));

        condition.push(Bytecode::If(body.len()));

        result.extend(condition);
        result.extend(body);

        Ok(result)
    }
}

impl ToBytecode for NodeTryCatch {
    fn to_bytecode(self, interpreter: &mut Chalcedony) -> Result<Vec<Bytecode>, ChalError> {
        if interpreter.safety_scope != SafetyScope::Normal {
            return Err(CompileError::new(CompileErrorKind::NestedTryCatch, self.try_span).into());
        }

        interpreter.safety_scope = SafetyScope::Try;
        /* this instruction will be overwritten by `Bytecode::TryScope()` */
        let mut result = vec![Bytecode::Nop];
        result.extend(self.try_body.to_bytecode(interpreter)?);

        interpreter.safety_scope = SafetyScope::Catch;
        if var_exists(&self.exception_var.name, interpreter) {
            return Err(CompileError::new(
                CompileErrorKind::RedefiningVariable,
                self.exception_var.span,
            )
            .into());
        }
        /* create the variable, holding the exception */
        let exc_id =
            interpreter.get_local_id_internal(&self.exception_var.name, Type::Exception, false);
        let mut catch_body = vec![Bytecode::SetLocal(exc_id)];

        catch_body.extend(self.catch_body.to_bytecode(interpreter)?);
        interpreter.remove_local(&self.exception_var.name);

        result.push(Bytecode::CatchJmp(catch_body.len()));
        *result.get_mut(0).unwrap() = Bytecode::TryScope(result.len() - 1);
        result.extend(catch_body);

        interpreter.safety_scope = SafetyScope::Normal;

        Ok(result)
    }
}

impl ToBytecode for NodeThrow {
    fn to_bytecode(self, interpreter: &mut Chalcedony) -> Result<Vec<Bytecode>, ChalError> {
        let NodeThrow(exception) = self;

        if interpreter.safety_scope == SafetyScope::Catch {
            return Err(CompileError::new(CompileErrorKind::UnsafeCatch, exception.span).into());
        }

        if let Some(func) = interpreter.current_func.clone() {
            // TODO: check whether the safety scope check is necessary
            if !func.is_unsafe && interpreter.safety_scope != SafetyScope::Try {
                return Err(
                    CompileError::new(CompileErrorKind::ThrowInSafeFunc, exception.span).into(),
                );
            }
        }

        let exc_ty = exception.as_type(interpreter)?;
        if exc_ty != Type::Str {
            return Err(CompileError::new(
                CompileErrorKind::InvalidType(Type::Str, exc_ty),
                exception.span,
            )
            .into());
        }

        let mut result = exception.to_bytecode(interpreter)?;
        result.push(Bytecode::ThrowException);
        Ok(result)
    }
}<|MERGE_RESOLUTION|>--- conflicted
+++ resolved
@@ -5,16 +5,14 @@
 use crate::interpreter::{Chalcedony, LoopScope, SafetyScope, VarAnnotation};
 use crate::parser::ast::{
     NodeAssign, NodeBreakStmnt, NodeContStmnt, NodeElifStmnt, NodeElseStmnt, NodeExprInner,
-<<<<<<< HEAD
-    NodeFuncCallStmnt, NodeIfBranch, NodeIfStmnt, NodeRetStmnt, NodeStmnt, NodeThrow, NodeTryCatch,
-=======
-    NodeForLoop, NodeIfBranch, NodeIfStmnt, NodeRetStmnt, NodeStmnt, NodeThrow, NodeTryCatch,
->>>>>>> 7f7229cf
-    NodeWhileLoop,
+    NodeForLoop, NodeFuncCallStmnt, NodeIfBranch, NodeIfStmnt, NodeRetStmnt, NodeStmnt, NodeThrow,
+    NodeTryCatch, NodeWhileLoop,
 };
 
 use crate::common::operators::{AssignOprType, BinOprType};
 use crate::common::{Bytecode, Type};
+
+use std::collections::VecDeque;
 
 /// Used for easier manipulation over the current while scope.
 fn increment_loop_scope(interpreter: &mut Chalcedony, val: usize) {
@@ -34,10 +32,30 @@
     }
 }
 
+/// Updates the loop scope to a new scope, returning the old one.
+fn update_loop_scope(interpreter: &mut Chalcedony) -> Option<LoopScope> {
+    let prev_loop_scope = interpreter.current_loop.clone();
+    interpreter.current_loop = Some(LoopScope::default());
+    prev_loop_scope
+}
+
 fn get_loop_scope_len(interpreter: &mut Chalcedony) -> usize {
     match interpreter.current_loop.as_ref() {
         Some(scope) => scope.current_length,
         None => 0,
+    }
+}
+
+fn fix_unfinished_breaks(interpreter: &Chalcedony, code: &mut Vec<Bytecode>) {
+    let scope = interpreter
+        .current_loop
+        .as_ref()
+        .expect("the while scope disappeared");
+    /* finish off any break statements */
+    for pos in &scope.unfinished_breaks {
+        /* the distance to terminate the while */
+        let distance: isize = (code.len() - pos) as isize;
+        *code.get_mut(*pos).unwrap() = Bytecode::Jmp(distance);
     }
 }
 
@@ -48,6 +66,13 @@
             // `NodeStmnt::VarDef()` represents a local variable, where the
             // `NodeProg::VarDef()` represents a global variable
             NodeStmnt::VarDef(mut node) => {
+                /* the empty variable is ignored */
+                if node.name == "_" {
+                    /* check for any potential invalid code */
+                    let _ = node.value.as_type(interpreter)?;
+                    return Ok(vec![]);
+                }
+
                 if interpreter.locals.contains_key(&node.name) {
                     return Err(CompileError::new(
                         CompileErrorKind::RedefiningVariable,
@@ -77,6 +102,12 @@
                         &mut result,
                         node.value.span.clone(),
                     )?;
+                } else if value_type.root_type() == Type::Any {
+                    return Err(CompileError::new(
+                        CompileErrorKind::UninferableType(value_type),
+                        node.value.span,
+                    )
+                    .into());
                 } else {
                     node.ty = value_type;
                 }
@@ -141,7 +172,7 @@
             self.condition.span.clone(),
         )?;
 
-        increment_loop_scope(interpreter, result.len() + 1);
+        increment_loop_scope(interpreter, result.len());
 
         let body = self.body.to_bytecode(interpreter)?;
 
@@ -247,14 +278,7 @@
 
 impl ToBytecode for NodeWhileLoop {
     fn to_bytecode(self, interpreter: &mut Chalcedony) -> Result<Vec<Bytecode>, ChalError> {
-        let prev_loop_scope = interpreter.current_loop.clone();
-        interpreter.current_loop = Some(LoopScope::default());
-
-        /* for some reason nested while loops need an extra len */
-        if prev_loop_scope.is_some() {
-            increment_loop_scope(interpreter, 1);
-        }
-
+        let prev_loop_scope = update_loop_scope(interpreter);
         let mut result = self.condition.clone().to_bytecode(interpreter)?;
 
         let cond_ty = self.condition.as_type(interpreter)?;
@@ -273,23 +297,13 @@
         result.push(Bytecode::If(body_len));
         result.extend(body);
 
-        let scope = interpreter
-            .current_loop
-            .as_ref()
-            .expect("the while scope disappeared");
-
-        /* finish off any break statements */
-        for pos in &scope.unfinished_breaks {
-            /* the distance to terminate the while */
-            let distance: isize = (result.len() - pos) as isize;
-            *result.get_mut(*pos).unwrap() = Bytecode::Jmp(distance);
-        }
+        fix_unfinished_breaks(interpreter, &mut result);
+        interpreter.current_loop = prev_loop_scope;
 
         /* how much to go back when we have iterated the body */
         let dist = -(result.len() as isize) - 1;
         result.push(Bytecode::Jmp(dist));
 
-        interpreter.current_loop = prev_loop_scope;
         Ok(result)
     }
 }
@@ -308,28 +322,16 @@
             );
         }
 
-<<<<<<< HEAD
         if let Some(var) = interpreter.locals.get(&root.name) {
             annotation = var.clone();
             set_instr = Bytecode::SetLocal(annotation.id);
-=======
-        if let Some(var) = interpreter.locals.get(&self.lhs.name) {
-            annotation = var.clone();
-            scope = VarScope::Local;
->>>>>>> 7f7229cf
 
         /* check whether the interpreter is compiling inside a function scope */
         } else if let Some(func) = interpreter.current_func.clone() {
             /* check whether the variable is an argument */
-<<<<<<< HEAD
             if let Some(arg) = func.arg_lookup.get(&root.name) {
                 annotation = VarAnnotation::new(arg.id, arg.ty.clone(), false);
                 set_instr = Bytecode::SetLocal(annotation.id);
-=======
-            if let Some(arg) = func.arg_lookup.get(&self.lhs.name) {
-                annotation = VarAnnotation::new(arg.id, arg.ty.clone(), false);
-                scope = VarScope::Arg;
->>>>>>> 7f7229cf
 
             /* the variable is global, but is mutated inside a statement */
             } else {
@@ -339,14 +341,9 @@
             }
 
         /* the interpreter is in the global scope*/
-<<<<<<< HEAD
         } else if let Some(var) = interpreter.globals.get(&root.name) {
             annotation = var.clone();
             set_instr = Bytecode::SetGlobal(annotation.id);
-=======
-        } else if let Some(var) = interpreter.globals.get(&self.lhs.name) {
-            annotation = var.clone();
->>>>>>> 7f7229cf
         } else {
             /* this is necessary for the proper compilation */
             unreachable!();
@@ -426,7 +423,7 @@
     fn to_bytecode(self, interpreter: &mut Chalcedony) -> Result<Vec<Bytecode>, ChalError> {
         let Some(scope) = interpreter.current_loop.as_mut() else {
             return Err(CompileError::new(
-                CompileErrorKind::CtrlFlowOutsideWhile,
+                CompileErrorKind::CtrlFlowOutsideLoop,
                 self.span.clone(),
             )
             .into());
@@ -440,18 +437,20 @@
     fn to_bytecode(self, interpreter: &mut Chalcedony) -> Result<Vec<Bytecode>, ChalError> {
         let Some(scope) = interpreter.current_loop.as_mut() else {
             return Err(CompileError::new(
-                CompileErrorKind::CtrlFlowOutsideWhile,
+                CompileErrorKind::CtrlFlowOutsideLoop,
                 self.span.clone(),
             )
             .into());
         };
-        Ok(vec![Bytecode::Jmp(-(scope.current_length as isize))])
+        Ok(vec![Bytecode::Jmp(-(scope.current_length as isize) - 1)])
     }
 }
 
 impl ToBytecode for NodeForLoop {
     #[allow(non_upper_case_globals)]
     fn to_bytecode(self, interpreter: &mut Chalcedony) -> Result<Vec<Bytecode>, ChalError> {
+        let prev_loop_scope = update_loop_scope(interpreter);
+
         if interpreter.locals.contains_key(&self.iter.name) {
             return Err(CompileError::new(
                 CompileErrorKind::RedefiningVariable,
@@ -471,87 +470,101 @@
             }
         }
 
-        // it is important that these variable names have the trailing whitespace,
-        // so they do not interfere with the user's variable names
-        const idx_name: &str = "__idx__ ";
-        const iterable_name: &str = "__list__ ";
-
-        let iterable_type = self.iterable.as_type(interpreter)?;
-        let iterator_type = match iterable_type.clone() {
-            Type::List(ty) => *ty,
-            ty => {
-                return Err(CompileError::new(
-                    CompileErrorKind::InvalidIterable(ty),
-                    self.iterable.span,
-                )
-                .into())
-            }
+        let iterable_ty = self.iterable.as_type(interpreter)?;
+        let iterable_class = iterable_ty.as_class();
+
+        let Some(iter_fn_ann) = interpreter.get_function_universal(
+            "__iter__",
+            &VecDeque::from([iterable_ty.clone()]),
+            Some(&iterable_class),
+        ) else {
+            return Err(CompileError::new(
+                CompileErrorKind::MethodNotImplemented(iterable_class + "::__iter__()"),
+                self.iterable.span,
+            )
+            .into());
         };
 
+        let iter_gen_type = iter_fn_ann.ret_type;
+        let iter_gen_class = iter_gen_type.as_class();
+
+        let Some(next_fn_ann) = interpreter.get_function_universal(
+            "__next__!",
+            &VecDeque::from([iter_gen_type.clone()]),
+            Some(&iter_gen_class),
+        ) else {
+            return Err(CompileError::new(
+                CompileErrorKind::MethodNotImplemented(iter_gen_class + "::__next__!()"),
+                self.iterable.span,
+            )
+            .into());
+        };
+
+        let iterator_type = next_fn_ann.ret_type;
         let iterator_id = interpreter.get_local_id_internal(&self.iter.name, iterator_type, false);
-        let idx_id = interpreter.get_local_id_internal(idx_name, Type::Int, false);
-        let iterable_id = interpreter.get_local_id_internal(iterable_name, iterable_type, false);
-
-        let mut result = Vec::<Bytecode>::new();
-        /* __idx__ = 0 */
-        result.extend(vec![Bytecode::ConstI(0), Bytecode::SetLocal(idx_id)]);
-        /* __list__ = <list> */
-        result.extend(self.iterable.to_bytecode(interpreter)?);
-        result.push(Bytecode::SetLocal(iterable_id));
-
-        /* while __idx__ < len(__list__) */
-        let mut condition = vec![
-            Bytecode::GetLocal(idx_id),
-            Bytecode::GetLocal(iterable_id),
-            Bytecode::Len,
-            Bytecode::Lt,
-            /* here will be inserted `Bytecode::If(body_len)` */
-        ];
-
-        let mut body = Vec::<Bytecode>::new();
-        /* <iterator> = __list__[__idx__] */
-        body.extend(vec![
-            Bytecode::GetLocal(iterable_id),
-            Bytecode::GetLocal(idx_id),
-            Bytecode::ListGet,
+        let iterator_gen_id = interpreter.globals_id_counter;
+        interpreter.globals_id_counter += 1;
+
+        // For loop structure:
+        // let iterator = <iterable>.__iter__()
+        // try:
+        //     <iterator-var> = iterator.__next__!()
+        // catch(_: exception):
+        //      jump(body_len + 1)
+        // <body>
+        // <jump-to-try-block>
+
+        let mut init_iterator = Vec::<Bytecode>::new();
+        init_iterator.extend(self.iterable.to_bytecode(interpreter)?);
+        init_iterator.extend(iter_fn_ann.bytecode);
+        init_iterator.push(Bytecode::SetGlobal(iterator_gen_id));
+
+        let mut for_loop = Vec::<Bytecode>::new();
+        for_loop.extend(vec![
+            Bytecode::TryScope(next_fn_ann.bytecode.len() + 3),
+            Bytecode::GetGlobal(iterator_gen_id),
+        ]);
+
+        for_loop.extend(next_fn_ann.bytecode);
+        for_loop.extend(vec![
             Bytecode::SetLocal(iterator_id),
+            Bytecode::CatchJmp(1),
+            Bytecode::Nop,
         ]);
-
-        /* loop body source */
-        body.extend(self.body.to_bytecode(interpreter)?);
-
-        /* __idx__ += 1 */
-        body.extend(vec![
-            Bytecode::GetLocal(idx_id),
-            Bytecode::ConstU(1),
-            Bytecode::Add,
-            Bytecode::SetLocal(idx_id),
-        ]);
-        body.push(Bytecode::Jmp(
-            -((body.len() + condition.len() + 2) as isize),
-        ));
-
-        condition.push(Bytecode::If(body.len()));
-
-        result.extend(condition);
-        result.extend(body);
-
-        Ok(result)
+        let jump_over_idx = for_loop.len() - 1;
+
+        increment_loop_scope(interpreter, for_loop.len());
+
+        let body = self.body.to_bytecode(interpreter)?;
+        let body_len = body.len() as isize;
+        for_loop.extend(body);
+
+        fix_unfinished_breaks(interpreter, &mut for_loop);
+        interpreter.current_loop = prev_loop_scope;
+
+        for_loop.push(Bytecode::Jmp(-(for_loop.len() as isize) - 1));
+        *for_loop.get_mut(jump_over_idx).unwrap() = Bytecode::Jmp(body_len + 1);
+
+        interpreter.remove_local(&self.iter.name);
+        interpreter.globals_id_counter -= 1;
+        init_iterator.extend(for_loop);
+
+        Ok(init_iterator)
     }
 }
 
 impl ToBytecode for NodeTryCatch {
     fn to_bytecode(self, interpreter: &mut Chalcedony) -> Result<Vec<Bytecode>, ChalError> {
-        if interpreter.safety_scope != SafetyScope::Normal {
+        if interpreter.safety_scope == SafetyScope::Guarded {
             return Err(CompileError::new(CompileErrorKind::NestedTryCatch, self.try_span).into());
         }
 
-        interpreter.safety_scope = SafetyScope::Try;
+        interpreter.safety_scope = SafetyScope::Guarded;
         /* this instruction will be overwritten by `Bytecode::TryScope()` */
         let mut result = vec![Bytecode::Nop];
         result.extend(self.try_body.to_bytecode(interpreter)?);
 
-        interpreter.safety_scope = SafetyScope::Catch;
+        interpreter.safety_scope = SafetyScope::Safe;
         if var_exists(&self.exception_var.name, interpreter) {
             return Err(CompileError::new(
                 CompileErrorKind::RedefiningVariable,
@@ -581,13 +594,14 @@
     fn to_bytecode(self, interpreter: &mut Chalcedony) -> Result<Vec<Bytecode>, ChalError> {
         let NodeThrow(exception) = self;
 
-        if interpreter.safety_scope == SafetyScope::Catch {
-            return Err(CompileError::new(CompileErrorKind::UnsafeCatch, exception.span).into());
+        if interpreter.safety_scope == SafetyScope::Safe {
+            return Err(
+                CompileError::new(CompileErrorKind::UnsafeOpInSafeBlock, exception.span).into(),
+            );
         }
 
         if let Some(func) = interpreter.current_func.clone() {
-            // TODO: check whether the safety scope check is necessary
-            if !func.is_unsafe && interpreter.safety_scope != SafetyScope::Try {
+            if !func.is_unsafe && interpreter.safety_scope != SafetyScope::Guarded {
                 return Err(
                     CompileError::new(CompileErrorKind::ThrowInSafeFunc, exception.span).into(),
                 );
