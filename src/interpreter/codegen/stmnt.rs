--- conflicted
+++ resolved
@@ -40,13 +40,9 @@
 impl ToBytecode for NodeStmnt {
     fn to_bytecode(self, interpreter: &mut Chalcedony) -> Result<Vec<Bytecode>, ChalError> {
         let result: Vec<Bytecode> = match self {
-<<<<<<< HEAD
-            /* the code here cannot be infered by `NodeVarDef::to_bytecode()` */
-=======
             // the reason that `NodeVarDef::to_bytecode()` is not used is due to
             // `NodeStmnt::VarDef()` represents a local variable, where the
             // `NodeProg::VarDef()` represents a global variable
->>>>>>> d9c93c92
             NodeStmnt::VarDef(mut node) => {
                 if interpreter.locals.contains_key(&node.name) {
                     return Err(CompileError::new(
@@ -304,24 +300,15 @@
             .into());
         }
 
-<<<<<<< HEAD
-        if let Some(var) = interpreter.locals.borrow().get(&self.lhs.name) {
+        if let Some(var) = interpreter.locals.get(&self.lhs.name) {
             annotation = var.clone();
-=======
-        if let Some(var) = interpreter.locals.get(&self.lhs.name) {
-            annotation = *var;
->>>>>>> d9c93c92
             scope = VarScope::Local;
 
         /* check whether the interpreter is compiling inside a function scope */
         } else if let Some(func) = interpreter.current_func.clone() {
             /* check whether the variable is an argument */
             if let Some(arg) = func.arg_lookup.get(&self.lhs.name) {
-<<<<<<< HEAD
-                annotation = VarAnnotation::new(arg.id, arg.ty.clone());
-=======
-                annotation = VarAnnotation::new(arg.id, arg.ty, false);
->>>>>>> d9c93c92
+                annotation = VarAnnotation::new(arg.id, arg.ty.clone(), false);
                 scope = VarScope::Arg;
 
             /* the variable is global, but is mutated inside a statement */
@@ -437,14 +424,22 @@
 impl ToBytecode for NodeForLoop {
     #[allow(non_upper_case_globals)]
     fn to_bytecode(self, interpreter: &mut Chalcedony) -> Result<Vec<Bytecode>, ChalError> {
-        if interpreter.locals.borrow().contains_key(&self.iter.name) {
-            return Err(CompileError::redefining_variable(self.iter.span.clone()).into());
+        if interpreter.locals.contains_key(&self.iter.name) {
+            return Err(CompileError::new(
+                CompileErrorKind::RedefiningVariable,
+                self.iter.span.clone(),
+            )
+            .into());
         }
 
         /* check whether the variable exists as a function's argument */
         if let Some(func) = interpreter.current_func.clone() {
             if func.arg_lookup.get(&self.iter.name).is_some() {
-                return Err(CompileError::redefining_function_arg(self.iter.span).into());
+                return Err(CompileError::new(
+                    CompileErrorKind::RedefiningVariable,
+                    self.iter.span,
+                )
+                .into());
             }
         }
 
@@ -456,16 +451,22 @@
         let iterable_type = self.iterable.as_type(interpreter)?;
         let iterator_type = match iterable_type.clone() {
             Type::List(ty) => *ty,
-            ty => return Err(CompileError::invalid_iterable(self.iterable.span, ty).into()),
+            ty => {
+                return Err(CompileError::new(
+                    CompileErrorKind::InvalidIterable(ty),
+                    self.iterable.span,
+                )
+                .into())
+            }
         };
 
-        let iterator_id = interpreter.get_local_id_internal(&self.iter.name, iterator_type);
-        let idx_id = interpreter.get_local_id_internal(idx_name, Type::Uint);
-        let iterable_id = interpreter.get_local_id_internal(iterable_name, iterable_type);
+        let iterator_id = interpreter.get_local_id_internal(&self.iter.name, iterator_type, false);
+        let idx_id = interpreter.get_local_id_internal(idx_name, Type::Int, false);
+        let iterable_id = interpreter.get_local_id_internal(iterable_name, iterable_type, false);
 
         let mut result = Vec::<Bytecode>::new();
         /* __idx__ = 0 */
-        result.extend(vec![Bytecode::ConstU(0), Bytecode::SetLocal(idx_id)]);
+        result.extend(vec![Bytecode::ConstI(0), Bytecode::SetLocal(idx_id)]);
         /* __list__ = <list> */
         result.extend(self.iterable.to_bytecode(interpreter)?);
         result.push(Bytecode::SetLocal(iterable_id));
@@ -484,7 +485,7 @@
         body.extend(vec![
             Bytecode::GetLocal(iterable_id),
             Bytecode::GetLocal(idx_id),
-            Bytecode::GetIdx,
+            Bytecode::ListGet,
             Bytecode::SetLocal(iterator_id),
         ]);
 
@@ -557,15 +558,11 @@
         }
 
         if let Some(func) = interpreter.current_func.clone() {
-<<<<<<< HEAD
+            // TODO: check whether the safety scope check is necessary
             if !func.is_unsafe && interpreter.safety_scope != SafetyScope::Try {
-                return Err(CompileError::throw_in_safe_func(exception.span).into());
-=======
-            if !func.is_unsafe {
                 return Err(
                     CompileError::new(CompileErrorKind::ThrowInSafeFunc, exception.span).into(),
                 );
->>>>>>> d9c93c92
             }
         }
 
