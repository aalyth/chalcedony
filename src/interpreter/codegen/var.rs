--- conflicted
+++ resolved
@@ -61,11 +61,7 @@
             return true;
         }
     }
-<<<<<<< HEAD
-    if interpreter.locals.borrow().get(name).is_some() || interpreter.globals.get(name).is_some() {
-=======
     if interpreter.locals.get(name).is_some() || interpreter.globals.get(name).is_some() {
->>>>>>> e67e7343
         return true;
     }
     false
