--- conflicted
+++ resolved
@@ -7,7 +7,7 @@
 
 mod type_eval;
 
-use crate::error::{err, ChalError};
+use crate::error::{err, span::Span, ChalError, CompileError, CompileErrorKind};
 use crate::parser::ast::{NodeFuncDef, NodeProg, NodeVarDef};
 use crate::parser::Parser;
 use crate::vm::Cvm;
@@ -73,11 +73,38 @@
     }
 }
 
+#[derive(Debug, Clone)]
 pub struct BuiltinAnnotation {
     pub args: Vec<ArgAnnotation>,
     pub ret_type: Type,
-    pub is_unsafe: bool,
     pub bytecode: Vec<Bytecode>,
+}
+
+#[derive(Default)]
+struct RawFuncAnnotation {
+    args: VecDeque<ArgAnnotation>,
+    ret_type: Type,
+    bytecode: Vec<Bytecode>,
+}
+
+impl From<BuiltinAnnotation> for RawFuncAnnotation {
+    fn from(value: BuiltinAnnotation) -> Self {
+        RawFuncAnnotation {
+            args: value.args.into(),
+            ret_type: value.ret_type,
+            bytecode: value.bytecode,
+        }
+    }
+}
+
+impl From<&FuncAnnotation> for RawFuncAnnotation {
+    fn from(value: &FuncAnnotation) -> Self {
+        RawFuncAnnotation {
+            args: value.args.clone().into(),
+            ret_type: value.ret_type.clone(),
+            bytecode: vec![Bytecode::CallFunc(value.id)],
+        }
+    }
 }
 
 #[derive(Default, Clone, Debug)]
@@ -88,10 +115,15 @@
 
 #[derive(Default, PartialEq)]
 pub enum SafetyScope {
+    /// Unsafe oprations are not checked against any rules. Used by default in
+    /// the global interpreter space.
     #[default]
     Normal,
-    Try,
-    Catch,
+    /// Any type of unsafe oprations are allowed and guarded inside a try block.
+    Guarded,
+    /// Unsafe operations are not allowed in any shape or form. Used in the
+    /// scope of safe functions and catch blocks.
+    Safe,
 }
 
 #[derive(Default, Clone, Debug, Copy)]
@@ -127,9 +159,12 @@
 
     // Used to keep track of the globally declared variables.
     globals: AHashMap<String, VarAnnotation>,
-
-    // A lookup for the builtin pre-compiled functions.
-    builtins: AHashMap<String, Vec<BuiltinAnnotation>>,
+    // Used to keep track of internal for loop iterators.
+    globals_id_counter: usize,
+
+    // A lookup for the builtin pre-compiled functions. The first lookup is for
+    // the namespace and the second one is for the actual functions inside.
+    builtins: AHashMap<String, AHashMap<String, Vec<BuiltinAnnotation>>>,
 
     // Used to keep track of the functions inside the program.
     func_symtable: AHashMap<String, Vec<Rc<FuncAnnotation>>>,
@@ -191,6 +226,7 @@
             script_type: ScriptType::Main,
             current_path: PathBuf::new(),
             globals: AHashMap::new(),
+            globals_id_counter: 1, // the `__main__` constant
             builtins: get_builtins(),
             func_symtable: AHashMap::new(),
             func_id_counter: 0,
@@ -288,13 +324,59 @@
         }
     }
 
-    fn get_builtin(&self, name: &str, arg_types: &VecDeque<Type>) -> Option<&BuiltinAnnotation> {
-        let bucket = self.builtins.get(name)?;
+    fn get_builtin(
+        &self,
+        name: &str,
+        arg_types: &VecDeque<Type>,
+        namespace: Option<&str>,
+    ) -> Option<BuiltinAnnotation> {
+        let namespace = namespace.unwrap_or("Global");
+        let bucket = self.builtins.get(namespace)?.get(name)?;
         /* inlining the clippy suggestion does not help due to the Rc inside */
         #[allow(clippy::manual_find)]
         for annotation in bucket {
             if valid_annotation(&annotation.args, arg_types) {
-                return Some(annotation);
+                if namespace == "List" {
+                    match name {
+                        "insert!" | "push_front" | "push_back" | "set!" => {
+                            let Type::List(inner_ty) = arg_types.front().unwrap() else {
+                                panic!("improper func arg checks")
+                            };
+                            let val_ty = arg_types.get(1).unwrap();
+                            if &**inner_ty != val_ty {
+                                return None;
+                            }
+                        }
+                        "remove!" | "pop_front!" | "pop_back!" | "get!" | "__next__!" => {
+                            let Type::List(inner_ty) = arg_types.front().unwrap() else {
+                                panic!("improper func arg checks")
+                            };
+                            let res = BuiltinAnnotation {
+                                args: annotation.args.clone(),
+                                ret_type: *inner_ty.clone(),
+                                bytecode: annotation.bytecode.clone(),
+                            };
+                            return Some(res);
+                        }
+                        "__iter__" | "copy" => {
+                            return Some(BuiltinAnnotation {
+                                args: annotation.args.clone(),
+                                ret_type: arg_types.front().unwrap().clone(),
+                                bytecode: annotation.bytecode.clone(),
+                            })
+                        }
+                        _ => {}
+                    };
+                }
+
+                if namespace == "General" && name == "copy" {
+                    return Some(BuiltinAnnotation {
+                        args: annotation.args.clone(),
+                        ret_type: arg_types.front().unwrap().clone(),
+                        bytecode: annotation.bytecode.clone(),
+                    });
+                }
+                return Some(annotation.clone());
             }
         }
         None
@@ -309,11 +391,7 @@
     ) -> Option<&FuncAnnotation> {
         let mut func_symtable = &self.func_symtable;
         if let Some(class) = namespace {
-            func_symtable = &self
-                .namespaces
-                .get(class)
-                .expect("classes should create their own namespaces")
-                .methods;
+            func_symtable = &self.namespaces.get(class)?.methods;
         }
 
         let func_bucket = func_symtable.get(name)?;
@@ -327,6 +405,21 @@
         None
     }
 
+    // Retrieves the annotation of a builtin or a function.
+    fn get_function_universal(
+        &self,
+        name: &str,
+        arg_types: &VecDeque<Type>,
+        namespace: Option<&String>,
+    ) -> Option<RawFuncAnnotation> {
+        if let Some(ann) = self.get_builtin(name, arg_types, namespace.map(|val| val.as_str())) {
+            Some(ann.into())
+        } else {
+            self.get_function(name, arg_types, namespace)
+                .map(|ann| ann.into())
+        }
+    }
+
     /* retrieves the global variable's id and creates it if it does not exist */
     fn get_global_id(&mut self, node: &NodeVarDef) -> usize {
         self.get_global_id_internal(&node.name, node.ty.clone(), node.is_const)
@@ -338,9 +431,10 @@
         }
         self.globals.insert(
             name.to_string(),
-            VarAnnotation::new(self.globals.len(), ty, is_const),
+            VarAnnotation::new(self.globals_id_counter, ty, is_const),
         );
-        self.globals.len() - 1
+        self.globals_id_counter += 1;
+        self.globals_id_counter - 1
     }
 
     /* retrieves the local variable's id and creates it if it does not exist */
@@ -366,9 +460,29 @@
     fn remove_local(&mut self, name: &str) {
         self.locals.remove(name);
     }
-}
-
-<<<<<<< HEAD
+
+    fn verify_type(&self, ty: &Type, span: &Span) -> Result<(), ChalError> {
+        match ty {
+            Type::Custom(ty) => {
+                if !(self.builtins.contains_key(&**ty) || self.namespaces.contains_key(&**ty)) {
+                    return Err(CompileError::new(
+                        CompileErrorKind::TypeDoesNotExits(*ty.clone()),
+                        span.clone(),
+                    )
+                    .into());
+                };
+                Ok(())
+            }
+            Type::Exception => Err(CompileError::new(
+                CompileErrorKind::ExceptionTyOutsideCatch,
+                span.clone(),
+            )
+            .into()),
+            _ => Ok(()),
+        }
+    }
+}
+
 /// Wrapper functions, used for tests.
 #[cfg(feature = "testing")]
 impl Chalcedony {
@@ -387,23 +501,6 @@
     }
 }
 
-/* checks whether the passed arguments match the function annotation */
-fn valid_annotation(args: &Vec<ArgAnnotation>, received: &VecDeque<Type>) -> bool {
-    if args.len() != received.len() {
-        return false;
-    }
-
-    for (arg, recv) in zip(args, received) {
-        if !arg.ty.soft_eq(recv) {
-            return false;
-        }
-    }
-
-    true
-}
-
-=======
->>>>>>> 7f7229cf
 macro_rules! builtin_map {
     ($($key:expr => $value:expr),* $(,)?) => {{
         AHashMap::from([$(($key.to_string(), $value),)*])
@@ -412,67 +509,55 @@
 
 // Used to keep the code for initializing the interpreter clean.
 #[inline(always)]
-fn get_builtins() -> AHashMap<String, Vec<BuiltinAnnotation>> {
+fn get_builtins() -> AHashMap<String, AHashMap<String, Vec<BuiltinAnnotation>>> {
     let print = BuiltinAnnotation {
         args: vec![ArgAnnotation::new(0, "val".to_string(), Type::Any)],
         ret_type: Type::Void,
-        is_unsafe: false,
         bytecode: vec![Bytecode::Print],
     };
 
     let assert = BuiltinAnnotation {
-        args: vec![
-            ArgAnnotation::new(0, "exp".to_string(), Type::Any),
-            ArgAnnotation::new(1, "recv".to_string(), Type::Any),
-        ],
+        args: vec![ArgAnnotation::new(0, "expr".to_string(), Type::Bool)],
         ret_type: Type::Void,
-        is_unsafe: false,
         bytecode: vec![Bytecode::Assert],
     };
 
     let utoi = BuiltinAnnotation {
         args: vec![ArgAnnotation::new(0, "val".to_string(), Type::Uint)],
         ret_type: Type::Int,
-        is_unsafe: false,
         bytecode: vec![Bytecode::CastI],
     };
     let ftoi = BuiltinAnnotation {
         args: vec![ArgAnnotation::new(0, "val".to_string(), Type::Float)],
         ret_type: Type::Int,
-        is_unsafe: false,
         bytecode: vec![Bytecode::CastI],
     };
 
     let itou = BuiltinAnnotation {
         args: vec![ArgAnnotation::new(0, "val".to_string(), Type::Int)],
         ret_type: Type::Uint,
-        is_unsafe: false,
         bytecode: vec![Bytecode::CastU],
     };
     let ftou = BuiltinAnnotation {
         args: vec![ArgAnnotation::new(0, "val".to_string(), Type::Float)],
         ret_type: Type::Uint,
-        is_unsafe: false,
         bytecode: vec![Bytecode::CastU],
     };
 
     let itof = BuiltinAnnotation {
         args: vec![ArgAnnotation::new(0, "val".to_string(), Type::Int)],
         ret_type: Type::Float,
-        is_unsafe: false,
         bytecode: vec![Bytecode::CastF],
     };
     let utof = BuiltinAnnotation {
         args: vec![ArgAnnotation::new(0, "val".to_string(), Type::Uint)],
         ret_type: Type::Float,
-        is_unsafe: false,
         bytecode: vec![Bytecode::CastF],
     };
 
     let len_str = BuiltinAnnotation {
         args: vec![ArgAnnotation::new(0, "val".to_string(), Type::Str)],
         ret_type: Type::Uint,
-        is_unsafe: false,
         bytecode: vec![Bytecode::Len],
     };
     let len_list = BuiltinAnnotation {
@@ -482,25 +567,148 @@
             Type::List(Box::new(Type::Any)),
         )],
         ret_type: Type::Uint,
-        is_unsafe: false,
         bytecode: vec![Bytecode::Len],
     };
+    let copy = BuiltinAnnotation {
+        args: vec![ArgAnnotation::new(0, "val".to_string(), Type::Any)],
+        ret_type: Type::Any,
+        bytecode: vec![Bytecode::Copy],
+    };
+
+    // List::insert!(), List::push_back(), List::push_front()
+    let insert = BuiltinAnnotation {
+        args: vec![
+            ArgAnnotation::new(0, "list".to_string(), Type::List(Box::new(Type::Any))),
+            ArgAnnotation::new(1, "val".to_string(), Type::Any),
+            ArgAnnotation::new(2, "idx".to_string(), Type::Int),
+        ],
+        ret_type: Type::Void,
+        bytecode: vec![Bytecode::ListInsert],
+    };
+    let push_back = BuiltinAnnotation {
+        args: vec![
+            ArgAnnotation::new(0, "list".to_string(), Type::List(Box::new(Type::Any))),
+            ArgAnnotation::new(1, "val".to_string(), Type::Any),
+        ],
+        ret_type: Type::Void,
+        bytecode: vec![Bytecode::ConstI(-1), Bytecode::ListInsert],
+    };
+    let push_front = BuiltinAnnotation {
+        args: vec![
+            ArgAnnotation::new(0, "list".to_string(), Type::List(Box::new(Type::Any))),
+            ArgAnnotation::new(1, "val".to_string(), Type::Any),
+        ],
+        ret_type: Type::Void,
+        bytecode: vec![Bytecode::ConstI(0), Bytecode::ListInsert],
+    };
+
+    // List::remove!(), List::pop_front!(), List::pop_back!(),
+    let remove = BuiltinAnnotation {
+        args: vec![
+            ArgAnnotation::new(0, "list".to_string(), Type::List(Box::new(Type::Any))),
+            ArgAnnotation::new(1, "idx".to_string(), Type::Int),
+        ],
+        ret_type: Type::Void,
+        bytecode: vec![Bytecode::ListRemove],
+    };
+    let pop_back = BuiltinAnnotation {
+        args: vec![ArgAnnotation::new(
+            0,
+            "list".to_string(),
+            Type::List(Box::new(Type::Any)),
+        )],
+        ret_type: Type::Any,
+        bytecode: vec![Bytecode::ConstI(-1), Bytecode::ListRemove],
+    };
+    let pop_front = BuiltinAnnotation {
+        args: vec![ArgAnnotation::new(
+            0,
+            "list".to_string(),
+            Type::List(Box::new(Type::Any)),
+        )],
+        ret_type: Type::Any,
+        bytecode: vec![Bytecode::ConstI(0), Bytecode::ListRemove],
+    };
+
+    let list_get = BuiltinAnnotation {
+        args: vec![
+            ArgAnnotation::new(0, "list".to_string(), Type::List(Box::new(Type::Any))),
+            ArgAnnotation::new(1, "idx".to_string(), Type::Int),
+        ],
+        ret_type: Type::Any,
+        bytecode: vec![Bytecode::ListGet],
+    };
+    let list_set = BuiltinAnnotation {
+        args: vec![
+            ArgAnnotation::new(0, "list".to_string(), Type::List(Box::new(Type::Any))),
+            ArgAnnotation::new(1, "val".to_string(), Type::Any),
+            ArgAnnotation::new(2, "idx".to_string(), Type::Int),
+        ],
+        ret_type: Type::Void,
+        bytecode: vec![Bytecode::ListSet],
+    };
+    let list_new = BuiltinAnnotation {
+        args: vec![],
+        ret_type: Type::List(Box::new(Type::Any)),
+        bytecode: vec![Bytecode::ConstL(0)],
+    };
+
+    // List iterators
+    let list_iter = BuiltinAnnotation {
+        args: vec![ArgAnnotation::new(
+            0,
+            "list".to_string(),
+            Type::List(Box::new(Type::Any)),
+        )],
+        ret_type: Type::List(Box::new(Type::Any)),
+        bytecode: vec![Bytecode::Copy],
+    };
+    let list_next = BuiltinAnnotation {
+        args: vec![ArgAnnotation::new(
+            0,
+            "list".to_string(),
+            Type::List(Box::new(Type::Any)),
+        )],
+        ret_type: Type::Any,
+        bytecode: vec![Bytecode::ConstI(0), Bytecode::ListRemove],
+    };
+
+    let global_map = builtin_map!(
+        "print" => vec![print],
+        "assert" => vec![assert],
+        "utoi" => vec![utoi],
+        "ftoi" => vec![ftoi],
+        "itou" => vec![itou],
+        "ftou" => vec![ftou],
+        "itof" => vec![itof],
+        "utof" => vec![utof],
+        "len" => vec![len_list.clone(), len_str],
+        "copy" => vec![copy.clone()],
+    );
+    let list_map = builtin_map!(
+        "len" => vec![len_list],
+        "copy" => vec![copy],
+        "insert!" => vec![insert],
+        "push_back" => vec![push_back],
+        "push_front" => vec![push_front],
+        "remove!" => vec![remove],
+        "pop_back!" => vec![pop_back],
+        "pop_front!" => vec![pop_front],
+        "get!" => vec![list_get],
+        "new" => vec![list_new],
+        "set!" => vec![list_set],
+        "__iter__" => vec![list_iter],
+        "__next__!" => vec![list_next],
+    );
 
     builtin_map!(
-    "print" => vec![print],
-    "assert" => vec![assert],
-    "utoi" => vec![utoi],
-    "ftoi" => vec![ftoi],
-    "itou" => vec![itou],
-    "ftou" => vec![ftou],
-    "itof" => vec![itof],
-    "utof" => vec![utof],
-    "len" => vec![len_list, len_str]
+        "Global" => global_map,
+        "List" => list_map,
     )
 }
 
 /* checks whether the passed arguments match the function annotation */
-fn valid_annotation(args: &Vec<ArgAnnotation>, received: &Vec<Type>) -> bool {
+fn valid_annotation(args: &[ArgAnnotation], received: &VecDeque<Type>) -> bool {
     if args.len() != received.len() {
         return false;
     }
