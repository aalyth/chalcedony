--- conflicted
+++ resolved
@@ -15,7 +15,7 @@
 use crate::common::{Bytecode, Type};
 
 use std::iter::zip;
-use std::path::PathBuf;
+use std::path::{Path, PathBuf};
 use std::rc::Rc;
 
 /* ahash is the fastest hashing algorithm in terms of hashing strings */
@@ -93,20 +93,11 @@
     Catch,
 }
 
-#[derive(Default, Clone, Debug)]
-pub enum ScriptPath {
+#[derive(Default, Clone, Debug, Copy)]
+pub enum ScriptType {
     #[default]
     Main,
-    Import(PathBuf),
-}
-
-impl ScriptPath {
-    fn as_string(&self) -> String {
-        match self {
-            Self::Main => "__main__".to_string(),
-            Self::Import(path) => path.to_str().unwrap().to_string(),
-        }
-    }
+    Imported,
 }
 
 /// The structure representing the interpreter, used to compile the received
@@ -117,7 +108,9 @@
     // The virtual machine used to execute the compiled bytecode instructions.
     vm: Cvm,
 
-    current_path: ScriptPath,
+    // Used for setting the `__name__` variable and managing relative imports.
+    script_type: ScriptType,
+    current_path: PathBuf,
 
     // Used to keep track of the globally declared variables.
     globals: AHashMap<String, VarAnnotation>,
@@ -173,7 +166,8 @@
     pub fn new() -> Self {
         let mut res = Chalcedony {
             vm: Cvm::new(),
-            current_path: ScriptPath::Main,
+            script_type: ScriptType::Main,
+            current_path: PathBuf::new(),
             globals: AHashMap::new(),
             builtins: get_builtins(),
             func_symtable: AHashMap::new(),
@@ -208,6 +202,10 @@
             );
             std::process::exit(1);
         };
+        self.current_path = PathBuf::from(filename)
+            .parent()
+            .unwrap_or(Path::new(""))
+            .to_owned();
         self.interpret_internal(&mut parser);
     }
 
@@ -295,7 +293,7 @@
 
     /* retrieves the global variable's id and creates it if it does not exist */
     fn get_global_id(&mut self, node: &NodeVarDef) -> usize {
-        self.get_global_id_internal(&node.name, node.ty, node.is_const)
+        self.get_global_id_internal(&node.name, node.ty.clone(), node.is_const)
     }
 
     fn get_global_id_internal(&mut self, name: &str, ty: Type, is_const: bool) -> usize {
@@ -303,24 +301,15 @@
             return var.id;
         }
         self.globals.insert(
-<<<<<<< HEAD
-            node.name.clone(),
-            VarAnnotation::new(self.globals.len(), node.ty.clone()),
-=======
             name.to_string(),
             VarAnnotation::new(self.globals.len(), ty, is_const),
->>>>>>> d9c93c92
         );
         self.globals.len() - 1
     }
 
     /* retrieves the local variable's id and creates it if it does not exist */
     fn get_local_id(&mut self, node: &NodeVarDef) -> usize {
-<<<<<<< HEAD
-        self.get_local_id_internal(&node.name, node.ty.clone())
-=======
-        self.get_local_id_internal(&node.name, node.ty, node.is_const)
->>>>>>> d9c93c92
+        self.get_local_id_internal(&node.name, node.ty.clone(), node.is_const)
     }
 
     fn get_local_id_internal(&mut self, name: &str, ty: Type, is_const: bool) -> usize {
@@ -341,21 +330,6 @@
     fn remove_local(&mut self, name: &str) {
         self.locals.remove(name);
     }
-}
-
-/* checks whether the passed arguments match the function annotation */
-fn valid_annotation(args: &Vec<ArgAnnotation>, received: &Vec<Type>) -> bool {
-    if args.len() != received.len() {
-        return false;
-    }
-
-    for (arg, recv) in zip(args, received) {
-        if !arg.ty.soft_eq(recv) {
-            return false;
-        }
-    }
-
-    true
 }
 
 macro_rules! builtin_map {
@@ -421,6 +395,23 @@
         ret_type: Type::Float,
         is_unsafe: false,
         bytecode: vec![Bytecode::CastF],
+    };
+
+    let len_str = BuiltinAnnotation {
+        args: vec![ArgAnnotation::new(0, "val".to_string(), Type::Str)],
+        ret_type: Type::Uint,
+        is_unsafe: false,
+        bytecode: vec![Bytecode::Len],
+    };
+    let len_list = BuiltinAnnotation {
+        args: vec![ArgAnnotation::new(
+            0,
+            "val".to_string(),
+            Type::List(Box::new(Type::Any)),
+        )],
+        ret_type: Type::Uint,
+        is_unsafe: false,
+        bytecode: vec![Bytecode::Len],
     };
 
     builtin_map!(
@@ -432,5 +423,21 @@
     "ftou" => vec![ftou],
     "itof" => vec![itof],
     "utof" => vec![utof],
+    "len" => vec![len_list, len_str]
     )
+}
+
+/* checks whether the passed arguments match the function annotation */
+fn valid_annotation(args: &Vec<ArgAnnotation>, received: &Vec<Type>) -> bool {
+    if args.len() != received.len() {
+        return false;
+    }
+
+    for (arg, recv) in zip(args, received) {
+        if !arg.ty.soft_eq(recv) {
+            return false;
+        }
+    }
+
+    true
 }