--- conflicted
+++ resolved
@@ -1,3 +1,7 @@
+//! The final stage of the interpreting process, responsible for transforming
+//! the parsed `Abstract Syntax Tree (AST)` into a stream of bytecode
+//! unstructions, executed by the `Chalcedony Virtual Machine (CVM)`.
+
 mod codegen;
 pub use codegen::ToBytecode;
 
@@ -81,8 +85,8 @@
 }
 
 /// The structure representing the interpreter, used to compile the received
-/// Abstract Syntax Tree into a stream of `Bytecode` instructions and respectively
-/// interpret the instructions via the Chalcedony Virtual Machine (CVM).
+/// `AST` into a stream of `Bytecode` instructions and respectively interpret
+/// the instructions via the Chalcedony Virtual Machine (CVM).
 #[derive(Default)]
 pub struct Chalcedony {
     // The virtual machine used to execute the compiled bytecode instructions.
@@ -95,25 +99,24 @@
     func_symtable: AHashMap<String, Vec<Rc<FuncAnnotation>>>,
     func_id_counter: usize,
 
-    // Contains the information about the current function if inside a function scope.
+    // Contains the necessary information about the current function if inside a
+    // function scope.
     current_func: Option<Rc<FuncAnnotation>>,
 
-<<<<<<< HEAD
-    /* Determines the way exceptions are compiled */
+    // Contains the information about the current scope's "safety" type, i.e.
+    // whether it is a `try` block, `catch` block, or a normal block.
     safety_scope: SafetyScope,
 
-    /* Contains the necessary information in order to implement control flow logic in while loops */
-    current_while: Option<WhileScope>,
-=======
-    // Contains the necessary information in order to implement control flow logic in loop scopes.
+    // Contains the necessary information in order to implement control flow
+    // logic in loop scopes.
     current_loop: Option<LoopScope>,
->>>>>>> e67e7343
 
     // Keeps track of the current scope's local variables.
     locals: AHashMap<String, VarAnnotation>,
 
     // Keeps track whether the currently compiled scope is a statement - used
-    // to perform checks such as wether a `void` function is used inside an expression.
+    // to perform checks such as wether a `void` function is used inside an
+    // expression.
     inside_stmnt: bool,
 
     // Whether the interpreter has encountered an error, so even if an error is
@@ -207,14 +210,9 @@
             func_symtable,
             func_id_counter: 3,
             current_func: None,
-<<<<<<< HEAD
-            current_while: None,
             safety_scope: SafetyScope::Normal,
-            locals: RefCell::new(AHashMap::default()),
-=======
             current_loop: None,
             locals: AHashMap::default(),
->>>>>>> e67e7343
             inside_stmnt: false,
             failed: false,
         }
@@ -306,31 +304,22 @@
 
     /* retrieves the local variable's id and creates it if it does not exist */
     fn get_local_id(&mut self, node: &NodeVarDef) -> usize {
-<<<<<<< HEAD
         self.get_local_id_internal(&node.name, node.ty)
     }
 
     fn get_local_id_internal(&mut self, name: &str, ty: Type) -> usize {
-        if let Some(var) = self.locals.borrow().get(name) {
-=======
-        if let Some(var) = self.locals.get(&node.name) {
->>>>>>> e67e7343
+        if let Some(var) = self.locals.get(name) {
             return var.id;
         }
 
         let next_id = self.locals.len();
         self.locals
-<<<<<<< HEAD
-            .borrow_mut()
-            .insert(name.to_owned(), VarAnnotation::new(next_id, ty));
-=======
-            .insert(node.name.clone(), VarAnnotation::new(next_id, node.ty));
->>>>>>> e67e7343
+            .insert(name.to_string(), VarAnnotation::new(next_id, ty));
         next_id
     }
 
     fn remove_local(&mut self, name: &str) {
-        self.locals.borrow_mut().remove(name);
+        self.locals.remove(name);
     }
 }
 
