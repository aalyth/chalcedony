use crate::error::span::{Span, Spanning};
<<<<<<< HEAD
use crate::error::{ChalError, InternalError, ParserError};
=======
use crate::error::ChalError;
>>>>>>> e67e7343
use crate::lexer::{Keyword, Line, Token, TokenKind};

use std::collections::VecDeque;
use std::rc::Rc;

use super::token_reader::TokenReader;

/// An abstraction, used to go over code chunks. For reference to code chunks
/// refer to the function `Lexer::advance_chunk()`.
pub struct LineReader {
    src: VecDeque<Line>,
    spanner: Rc<dyn Spanning>,
}

impl LineReader {
    pub fn new(src: VecDeque<Line>, spanner: Rc<dyn Spanning>) -> Self {
        LineReader { src, spanner }
    }

    pub fn spanner(&self) -> Rc<dyn Spanning> {
        self.spanner.clone()
    }

    pub fn indent(&self) -> Option<u64> {
        Some(self.src.front()?.indent)
    }

    pub fn peek_tok(&self) -> Option<&Token> {
        self.src.front()?.front_tok()
    }

    pub fn advance(&mut self) -> Option<Line> {
        self.src.pop_front()
    }

    pub fn is_empty(&self) -> bool {
        self.src.is_empty()
    }

    pub fn advance_until(
        &mut self,
        cond: impl Fn(&Line) -> bool,
    ) -> Result<VecDeque<Line>, ChalError> {
        let mut result = VecDeque::<Line>::new();

        /* we advance at least the first line */
        let Some(front_ln) = self.advance() else {
            panic!("LexerReader::advance_chunk(): advancing an empty reader");
        };
        result.push_back(front_ln);

        while let Some(front) = self.src.front() {
            if cond(front) {
                break;
            }

            result.push_back(self.advance().unwrap());
        }
        Ok(result)
    }

    pub fn advance_chunk(&mut self) -> Result<Self, ChalError> {
        let Some(front) = self.src.front() else {
            panic!("LexerReader::advance_chunk(): advancing an empty reader");
        };
        // NOTE: this line is necessary so front goes out of scope and the
        // borrow checker is happy
        let indent = front.indent;
        let cond = |ln: &Line| -> bool { ln.indent <= indent };

        let mut res = self.advance_until(cond)?;

        // check wheter the resulting chunk is:
        //   - if statement -> get any `elif/else` branches
        //   - try/catch    -> get the `catch` statement

        let Some(front_ln) = res.front() else {
            return Ok(LineReader::new(res, self.spanner.clone()));
        };

        let Some(front_tok) = front_ln.front_tok() else {
            panic!("LineReader::advance_chunk(): parsed an empty line")
        };

        match front_tok.kind {
            TokenKind::Keyword(Keyword::If) => res.extend(self.advance_if_branches(indent)?),
            TokenKind::Keyword(Keyword::Try) => {
                /* SAFETY: there is at least 1 line in the result */
                let last_line = res.back().unwrap();
                let last_span = &last_line.tokens.back().expect("empty line").span;
                res.extend(self.advance_catch_block(indent, last_span)?)
            }
            _ => {}
        };

        Ok(LineReader::new(res, self.spanner.clone()))
    }

    pub fn advance_reader(&mut self) -> Result<TokenReader, ChalError> {
        let Some(next) = self.src.pop_front() else {
            return Err(InternalError::new(
                "LineReader::advance_reader(): advancing an empty reader",
            )
            .into());
        };

        Ok(TokenReader::new(
            next.into(),
            Span::from(self.spanner.clone()),
        ))
    }

    fn advance_if_branches(&mut self, indent: u64) -> Result<VecDeque<Line>, ChalError> {
        let mut res = VecDeque::<Line>::new();
        let cond = |ln: &Line| -> bool { ln.indent <= indent };

        while let Some(peek) = self.peek_tok() {
            match peek.kind {
                TokenKind::Keyword(Keyword::Elif) => res.append(&mut self.advance_until(cond)?),
                TokenKind::Keyword(Keyword::Else) => {
                    res.append(&mut self.advance_until(cond)?);
                    break;
                }
                _ => break,
            }
        }

        Ok(res)
    }

<<<<<<< HEAD
    fn advance_catch_block(
        &mut self,
        indent: u64,
        current_span: &Span,
    ) -> Result<VecDeque<Line>, ChalError> {
        let cond = |ln: &Line| -> bool { ln.indent <= indent };

        let Some(peek) = self.peek_tok() else {
            return Err(ParserError::expected_token(
                TokenKind::Keyword(Keyword::Catch),
                current_span.clone(),
            )
            .into());
=======
    /// Advances the next line and builts a `TokenReader` over it.
    pub fn advance_reader(&mut self) -> Result<TokenReader, ChalError> {
        let Some(next) = self.src.pop_front() else {
            panic!("LineReader::advance_reader(): advancing an empty reader");
>>>>>>> e67e7343
        };

        if peek.kind != TokenKind::Keyword(Keyword::Catch) {
            return Err(ParserError::missing_catch_block(current_span.clone()).into());
        }

        self.advance_until(cond)
    }
}<|MERGE_RESOLUTION|>--- conflicted
+++ resolved
@@ -1,9 +1,5 @@
 use crate::error::span::{Span, Spanning};
-<<<<<<< HEAD
-use crate::error::{ChalError, InternalError, ParserError};
-=======
-use crate::error::ChalError;
->>>>>>> e67e7343
+use crate::error::{ChalError, ParserError, ParserErrorKind};
 use crate::lexer::{Keyword, Line, Token, TokenKind};
 
 use std::collections::VecDeque;
@@ -102,12 +98,10 @@
         Ok(LineReader::new(res, self.spanner.clone()))
     }
 
+    /// Advances the next line and builts a `TokenReader` over it.
     pub fn advance_reader(&mut self) -> Result<TokenReader, ChalError> {
         let Some(next) = self.src.pop_front() else {
-            return Err(InternalError::new(
-                "LineReader::advance_reader(): advancing an empty reader",
-            )
-            .into());
+            panic!("LineReader::advance_reader(): advancing an empty reader");
         };
 
         Ok(TokenReader::new(
@@ -134,7 +128,6 @@
         Ok(res)
     }
 
-<<<<<<< HEAD
     fn advance_catch_block(
         &mut self,
         indent: u64,
@@ -143,21 +136,17 @@
         let cond = |ln: &Line| -> bool { ln.indent <= indent };
 
         let Some(peek) = self.peek_tok() else {
-            return Err(ParserError::expected_token(
-                TokenKind::Keyword(Keyword::Catch),
+            return Err(ParserError::new(
+                ParserErrorKind::ExpectedToken(TokenKind::Keyword(Keyword::Catch)),
                 current_span.clone(),
             )
             .into());
-=======
-    /// Advances the next line and builts a `TokenReader` over it.
-    pub fn advance_reader(&mut self) -> Result<TokenReader, ChalError> {
-        let Some(next) = self.src.pop_front() else {
-            panic!("LineReader::advance_reader(): advancing an empty reader");
->>>>>>> e67e7343
         };
 
         if peek.kind != TokenKind::Keyword(Keyword::Catch) {
-            return Err(ParserError::missing_catch_block(current_span.clone()).into());
+            return Err(
+                ParserError::new(ParserErrorKind::MissingCatchBlock, current_span.clone()).into(),
+            );
         }
 
         self.advance_until(cond)
