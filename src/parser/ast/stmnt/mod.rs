--- conflicted
+++ resolved
@@ -16,15 +16,11 @@
 use crate::lexer::{Delimiter, Keyword, TokenKind};
 use crate::parser::{LineReader, TokenReader};
 
-<<<<<<< HEAD
-#[derive(Debug)]
-=======
 /// The node representing a single statement in the program. A statement is a
 /// code unit which does not result in a value.
 ///
 /// For syntax refer to individual nodes.
 #[derive(Debug, PartialEq)]
->>>>>>> d9c93c92
 pub enum NodeStmnt {
     VarDef(NodeVarDef),
     FuncCall(NodeFuncCall),
@@ -41,24 +37,16 @@
     Throw(NodeThrow),
 }
 
-<<<<<<< HEAD
-#[derive(Debug)]
-=======
 /// Boils down to the `TokenKind::Keyword(Keyword::Continue)`. Can only be used
 /// in the context of a loop.
 #[derive(Debug, PartialEq)]
->>>>>>> d9c93c92
 pub struct NodeContStmnt {
     pub span: Span,
 }
 
-<<<<<<< HEAD
-#[derive(Debug)]
-=======
 /// Boils down to the `TokenKind::Keyword(Keyword::Break)`. Can only be used in
 /// the context of a loop.
 #[derive(Debug, PartialEq)]
->>>>>>> d9c93c92
 pub struct NodeBreakStmnt {
     pub span: Span,
 }
@@ -135,13 +123,10 @@
                     multiline_statement!(reader, result, errors, NodeWhileLoop, WhileLoop);
                 }
 
-<<<<<<< HEAD
                 TokenKind::Keyword(Keyword::For) => {
                     multiline_statement!(reader, result, errors, NodeForLoop, ForLoop);
                 }
 
-=======
->>>>>>> d9c93c92
                 TokenKind::Keyword(Keyword::Try) => {
                     multiline_statement!(reader, result, errors, NodeTryCatch, TryCatch);
                 }
