--- conflicted
+++ resolved
@@ -4,9 +4,6 @@
 
 use crate::parser::{LineReader, TokenReader};
 
-<<<<<<< HEAD
-#[derive(Debug)]
-=======
 /// The node representing `if` conditionals.
 ///
 /// Syntax:
@@ -22,38 +19,25 @@
 // NOTE: header refers to the first line of each statment, i.e.
 // `if <condition>:`, `elif <condition>:` or `else:`.
 #[derive(Debug, PartialEq)]
->>>>>>> d9c93c92
 pub struct NodeIfStmnt {
     pub condition: NodeExpr,
     pub body: Vec<NodeStmnt>,
     pub branches: Vec<NodeIfBranch>,
 }
 
-<<<<<<< HEAD
-#[derive(Debug)]
-=======
 #[derive(Debug, PartialEq)]
->>>>>>> d9c93c92
 pub enum NodeIfBranch {
     Elif(NodeElifStmnt),
     Else(NodeElseStmnt),
 }
 
-<<<<<<< HEAD
-#[derive(Debug)]
-=======
 #[derive(Debug, PartialEq)]
->>>>>>> d9c93c92
 pub struct NodeElifStmnt {
     pub condition: NodeExpr,
     pub body: Vec<NodeStmnt>,
 }
 
-<<<<<<< HEAD
-#[derive(Debug)]
-=======
 #[derive(Debug, PartialEq)]
->>>>>>> d9c93c92
 pub struct NodeElseStmnt {
     pub body: Vec<NodeStmnt>,
 }
