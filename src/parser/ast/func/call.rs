use crate::error::span::Span;
use crate::error::ChalError;
use crate::lexer::{Delimiter, Special, Token, TokenKind};
use crate::parser::ast::NodeExpr;

use crate::parser::TokenReader;

use std::collections::VecDeque;

<<<<<<< HEAD
#[derive(Clone, Debug)]
=======
/// The node representing a function call. The `span` field refers to the whole
/// function call from the function name to the closing parenthesis.
///
/// Syntax:
/// \<func_name\>(\<expr\>, \<expr\>, ...)
#[derive(Clone, Debug, PartialEq)]
>>>>>>> e67e7343
pub struct NodeFuncCall {
    pub name: String,
    pub args: Vec<NodeExpr>,
    pub span: Span,
}

impl NodeFuncCall {
    pub fn new(mut reader: TokenReader) -> Result<Self, ChalError> {
        let start = reader.current().start;

        let name = reader.expect_ident()?;
        reader.expect_exact(TokenKind::Delimiter(Delimiter::OpenPar))?;

        let mut args = Vec::<NodeExpr>::new();
        let mut first_iter = true;
        while !reader.peek_is_exact(TokenKind::Delimiter(Delimiter::ClosePar)) {
            if !first_iter {
                reader.expect_exact(TokenKind::Special(Special::Comma))?;
            }

            let arg_expr = NodeFuncCall::advance_arg(&mut reader)?;
            args.push(arg_expr);
            first_iter = false;
        }

        reader.expect_exact(TokenKind::Delimiter(Delimiter::ClosePar))?;

        let end = reader.current().end;

        Ok(NodeFuncCall {
            name,
            args,
            span: Span::new(start, end, reader.spanner()),
        })
    }

    fn advance_arg(reader: &mut TokenReader) -> Result<NodeExpr, ChalError> {
        let mut buffer = VecDeque::<Token>::new();
        let mut open_delims: u64 = 0;

        while !reader.is_empty() {
            let peek = reader.peek().unwrap();
            if open_delims == 0
                && (peek.kind == TokenKind::Special(Special::Comma)
                    || peek.kind == TokenKind::Delimiter(Delimiter::ClosePar))
            {
                break;
            }

            let current = reader.advance().unwrap();

            match current.kind {
                TokenKind::Delimiter(Delimiter::OpenPar) => open_delims += 1,
                TokenKind::Delimiter(Delimiter::ClosePar) => open_delims -= 1,
                _ => (),
            }
            buffer.push_back(current);
        }

        let buffer_reader = TokenReader::new(buffer, reader.current());
        NodeExpr::new(buffer_reader)
    }
}<|MERGE_RESOLUTION|>--- conflicted
+++ resolved
@@ -7,16 +7,12 @@
 
 use std::collections::VecDeque;
 
-<<<<<<< HEAD
-#[derive(Clone, Debug)]
-=======
 /// The node representing a function call. The `span` field refers to the whole
 /// function call from the function name to the closing parenthesis.
 ///
 /// Syntax:
 /// \<func_name\>(\<expr\>, \<expr\>, ...)
 #[derive(Clone, Debug, PartialEq)]
->>>>>>> e67e7343
 pub struct NodeFuncCall {
     pub name: String,
     pub args: Vec<NodeExpr>,
