use crate::error::span::Span;
use crate::error::ChalError;
use crate::lexer::{Delimiter, Keyword, Special, TokenKind};
use crate::parser::ast::NodeStmnt;
use crate::parser::LineReader;

use crate::common::Type;

<<<<<<< HEAD
#[derive(Debug)]
=======
#[derive(Debug, PartialEq)]
>>>>>>> d9c93c92
pub struct Arg {
    pub name: String,
    pub ty: Type,
}

<<<<<<< HEAD
#[derive(Debug)]
=======
/// The node representing the creation of a function. The span refers to the function's
/// header, i.e. the first line of the definition.
///
/// Syntax:
/// `fn` \<func_name\>(\<arg\>: \<type\>, ...) -> \<type\>:
///     \<statements\>
///
/// Syntax for implicitly infered `void` return type:
/// `fn` \<func_name\>(\<arg\>: \<type\>, ...):
///     \<statements\>
///
#[derive(Debug, PartialEq)]
>>>>>>> d9c93c92
pub struct NodeFuncDef {
    pub name: String,
    pub args: Vec<Arg>,
    pub ret_type: Type,
    pub body: Vec<NodeStmnt>,
    pub span: Span,
}

impl NodeFuncDef {
    pub fn new(mut reader: LineReader) -> Result<Self, ChalError> {
        // header refers to the first line of the function, for example:
        // fn fib(n: int) -> uint:             | header
        //     if n > 2:                       > body
        //         return fib(n-2) + fib(n-1)  > body
        //     return 1                        > body

        let mut header = reader.advance_reader()?;
        let start = header.current().start;

        header.expect_exact(TokenKind::Keyword(Keyword::Fn))?;
        let name = header.expect_ident()?;
        header.expect_exact(TokenKind::Delimiter(Delimiter::OpenPar))?;

        /* `first_iter` is used to check for proper use of comma separators */
        let mut args = Vec::<Arg>::new();
        let mut first_iter = true;
        while !header.peek_is_exact(TokenKind::Delimiter(Delimiter::ClosePar)) {
            if !first_iter {
                header.expect_exact(TokenKind::Special(Special::Comma))?;
            }

            let name = header.expect_ident()?;
            header.expect_exact(TokenKind::Special(Special::Colon))?;
            let ty = header.expect_type()?;

            args.push(Arg { name, ty });
            first_iter = false;
        }

        header.expect_exact(TokenKind::Delimiter(Delimiter::ClosePar))?;

        let mut ret_type = Type::Void;
        if header.peek_is_exact(TokenKind::Special(Special::RightArrow)) {
            /* pop the right arrow */
            header.advance();
            ret_type = header.expect_type()?;
        }

        header.expect_exact(TokenKind::Special(Special::Colon))?;
        let end = header.current().end;
        header.expect_exact(TokenKind::Newline)?;

        let span = Span::new(start, end, reader.spanner());
        Ok(NodeFuncDef {
            name,
            args,
            ret_type,
            body: reader.try_into()?,
            span,
        })
    }
}<|MERGE_RESOLUTION|>--- conflicted
+++ resolved
@@ -6,19 +6,12 @@
 
 use crate::common::Type;
 
-<<<<<<< HEAD
-#[derive(Debug)]
-=======
 #[derive(Debug, PartialEq)]
->>>>>>> d9c93c92
 pub struct Arg {
     pub name: String,
     pub ty: Type,
 }
 
-<<<<<<< HEAD
-#[derive(Debug)]
-=======
 /// The node representing the creation of a function. The span refers to the function's
 /// header, i.e. the first line of the definition.
 ///
@@ -31,7 +24,6 @@
 ///     \<statements\>
 ///
 #[derive(Debug, PartialEq)]
->>>>>>> d9c93c92
 pub struct NodeFuncDef {
     pub name: String,
     pub args: Vec<Arg>,
