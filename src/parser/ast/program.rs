use crate::error::span::{Span, Spanning};
use crate::error::{ChalError, InternalError, ParserError};
use crate::lexer::{Delimiter, Operator};
use crate::lexer::{Keyword, Line, TokenKind};
use crate::parser::ast::{
    NodeAssign, NodeForLoop, NodeFuncCall, NodeFuncDef, NodeIfStmnt, NodeVarDef, NodeWhileLoop,
};

use crate::parser::{LineReader, TokenReader};

use std::collections::VecDeque;
use std::rc::Rc;

<<<<<<< HEAD
#[derive(Debug)]
=======
use super::NodeTryCatch;

>>>>>>> 34b9c666
pub enum NodeProg {
    VarDef(NodeVarDef),
    FuncDef(NodeFuncDef),
    FuncCall(NodeFuncCall),
    Assign(NodeAssign),
    IfStmnt(NodeIfStmnt),
    WhileLoop(NodeWhileLoop),
<<<<<<< HEAD
    ForLoop(NodeForLoop),
=======
    TryCatch(NodeTryCatch),
>>>>>>> 34b9c666
}

macro_rules! single_line_stmnt {
    ( $enum_type: ident, $node_type: ident, $chunk: ident, $spanner: ident) => {{
        // SAFETY: the front line is already checked
        let front_line = $chunk.pop_front().unwrap().into();
        Ok(NodeProg::$enum_type($node_type::new(TokenReader::new(
            front_line,
            Span::from($spanner),
        ))?))
    }};
}

macro_rules! multiline_stmnt {
    ( $enum_type: ident, $node_type: ident, $chunk: ident, $spanner: ident) => {{
        Ok(NodeProg::$enum_type($node_type::new(LineReader::new(
            $chunk, $spanner,
        ))?))
    }};
}

impl NodeProg {
    pub fn new(mut chunk: VecDeque<Line>, spanner: Rc<dyn Spanning>) -> Result<Self, ChalError> {
        if chunk.is_empty() {
            return Err(InternalError::new("NodeProg::new(): received an empty code chunk").into());
        }

        let front_line = chunk.front().unwrap();
        if front_line.tokens.is_empty() {
            return Err(InternalError::new("NodeProg::new(): empty first line of chunk").into());
        }

        let front_tok = front_line.front_tok().unwrap();

        match front_tok.kind {
            TokenKind::Keyword(Keyword::Let) => {
                single_line_stmnt!(VarDef, NodeVarDef, chunk, spanner)
            }
            TokenKind::Keyword(Keyword::Fn) => {
                multiline_stmnt!(FuncDef, NodeFuncDef, chunk, spanner)
            }
            TokenKind::Keyword(Keyword::If) => {
                multiline_stmnt!(IfStmnt, NodeIfStmnt, chunk, spanner)
            }
            TokenKind::Keyword(Keyword::While) => {
                multiline_stmnt!(WhileLoop, NodeWhileLoop, chunk, spanner)
            }
            TokenKind::Keyword(Keyword::Try) => {
                multiline_stmnt!(TryCatch, NodeTryCatch, chunk, spanner)
            }
            TokenKind::Keyword(Keyword::For) => {
                multi_line_stmnt!(ForLoop, NodeForLoop, chunk, spanner)
            }

            TokenKind::Identifier(_) => {
                let Some(peek_2nd) = front_line.tokens.get(1) else {
                    // by deafult we expect a function call
                    return Err(ParserError::expected_token(
                        TokenKind::Delimiter(Delimiter::OpenPar),
                        front_tok.span.clone(),
                    )
                    .into());
                };

                match &peek_2nd.kind {
                    TokenKind::Delimiter(Delimiter::OpenPar) => {
                        single_line_stmnt!(FuncCall, NodeFuncCall, chunk, spanner)
                    }
                    TokenKind::Operator(Operator::Eq)
                    | TokenKind::Operator(Operator::AddEq)
                    | TokenKind::Operator(Operator::SubEq)
                    | TokenKind::Operator(Operator::MulEq)
                    | TokenKind::Operator(Operator::DivEq)
                    | TokenKind::Operator(Operator::ModEq) => {
                        single_line_stmnt!(Assign, NodeAssign, chunk, spanner)
                    }
                    recv_kind => Err(ParserError::invalid_token(
                        TokenKind::Delimiter(Delimiter::OpenPar),
                        recv_kind.clone(),
                        peek_2nd.span.clone(),
                    )
                    .into()),
                }
            }

            _ => Err(InternalError::new(&format!(
                "NodeProg::new(): invalid chunk front - {:?}",
                front_tok.kind
            ))
            .into()),
        }
    }
}<|MERGE_RESOLUTION|>--- conflicted
+++ resolved
@@ -11,12 +11,9 @@
 use std::collections::VecDeque;
 use std::rc::Rc;
 
-<<<<<<< HEAD
-#[derive(Debug)]
-=======
 use super::NodeTryCatch;
 
->>>>>>> 34b9c666
+#[derive(Debug)]
 pub enum NodeProg {
     VarDef(NodeVarDef),
     FuncDef(NodeFuncDef),
@@ -24,11 +21,8 @@
     Assign(NodeAssign),
     IfStmnt(NodeIfStmnt),
     WhileLoop(NodeWhileLoop),
-<<<<<<< HEAD
     ForLoop(NodeForLoop),
-=======
     TryCatch(NodeTryCatch),
->>>>>>> 34b9c666
 }
 
 macro_rules! single_line_stmnt {
@@ -80,7 +74,7 @@
                 multiline_stmnt!(TryCatch, NodeTryCatch, chunk, spanner)
             }
             TokenKind::Keyword(Keyword::For) => {
-                multi_line_stmnt!(ForLoop, NodeForLoop, chunk, spanner)
+                multiline_stmnt!(ForLoop, NodeForLoop, chunk, spanner)
             }
 
             TokenKind::Identifier(_) => {
