--- conflicted
+++ resolved
@@ -2,11 +2,7 @@
 use crate::error::ChalError;
 use crate::lexer::{Keyword, Line, TokenKind};
 use crate::parser::ast::{
-<<<<<<< HEAD
-    NodeAssign, NodeClass, NodeFuncDef, NodeIfStmnt, NodeVarDef, NodeWhileLoop,
-=======
-    NodeAssign, NodeForLoop, NodeFuncCall, NodeFuncDef, NodeIfStmnt, NodeVarDef, NodeWhileLoop,
->>>>>>> 7f7229cf
+    NodeAssign, NodeClass, NodeForLoop, NodeFuncDef, NodeIfStmnt, NodeVarDef, NodeWhileLoop,
 };
 
 use crate::parser::{LineReader, TokenReader};
@@ -117,13 +113,11 @@
             TokenKind::Keyword(Keyword::Try) => {
                 multiline_stmnt!(TryCatch, NodeTryCatch, chunk, spanner)
             }
-<<<<<<< HEAD
+            TokenKind::Keyword(Keyword::For) => {
+                multiline_stmnt!(ForLoop, NodeForLoop, chunk, spanner)
+            }
             TokenKind::Keyword(Keyword::Class) => {
                 multiline_stmnt!(Class, NodeClass, chunk, spanner)
-=======
-            TokenKind::Keyword(Keyword::For) => {
-                multiline_stmnt!(ForLoop, NodeForLoop, chunk, spanner)
->>>>>>> 7f7229cf
             }
 
             TokenKind::Identifier(_) => {
