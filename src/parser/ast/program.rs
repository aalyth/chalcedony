--- conflicted
+++ resolved
@@ -11,16 +11,13 @@
 use std::collections::VecDeque;
 use std::rc::Rc;
 
-<<<<<<< HEAD
 use super::NodeTryCatch;
 
-=======
 /// A node in the program, representing an interpretable global unit, i.e. any
 /// statement that could be executed in the global context.
 ///
 /// For syntax refer to each individual node.
 #[derive(Debug)]
->>>>>>> e67e7343
 pub enum NodeProg {
     VarDef(NodeVarDef),
     FuncDef(NodeFuncDef),
@@ -43,10 +40,7 @@
     }};
 }
 
-<<<<<<< HEAD
-=======
 /* a wrapper for building a node from a multiline statement */
->>>>>>> e67e7343
 macro_rules! multiline_stmnt {
     ( $enum_type: ident, $node_type: ident, $chunk: ident, $spanner: ident) => {{
         Ok(NodeProg::$enum_type($node_type::new(LineReader::new(
@@ -80,12 +74,9 @@
             }
             TokenKind::Keyword(Keyword::While) => {
                 multiline_stmnt!(WhileLoop, NodeWhileLoop, chunk, spanner)
-<<<<<<< HEAD
             }
             TokenKind::Keyword(Keyword::Try) => {
                 multiline_stmnt!(TryCatch, NodeTryCatch, chunk, spanner)
-=======
->>>>>>> e67e7343
             }
 
             TokenKind::Identifier(_) => {
