--- conflicted
+++ resolved
@@ -4,9 +4,6 @@
 
 use crate::common::Type;
 
-<<<<<<< HEAD
-#[derive(Debug)]
-=======
 /// The node representing the creation of variables or constants. The [`span`]
 /// field refers to the span of the object at the left side of the expression,
 /// i.e. the variable that is being created.
@@ -17,7 +14,6 @@
 /// const \<var-name\> = \<expression\>
 /// const \<var-name\>: \<type\> = \<expression\>
 #[derive(Debug, PartialEq)]
->>>>>>> d9c93c92
 pub struct NodeVarDef {
     pub ty: Type,
     pub name: String,
