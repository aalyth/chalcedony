use crate::error::span::{Span, Spanning};
use crate::error::{ChalError, ParserError, ParserErrorKind};
use crate::lexer::{Delimiter, Special, Token, TokenKind};

use crate::common::Type;

use std::collections::VecDeque;
use std::rc::Rc;

/// The abstraction used to go over a stream of Tokens.
pub struct TokenReader {
    src: VecDeque<Token>,
    current: Span,
    spanner: Rc<dyn Spanning>,
}

impl TokenReader {
    pub fn new(src: VecDeque<Token>, current: Span) -> Self {
        let mut start = current.start;
        let mut end = current.end;

        if !src.is_empty() {
            let front = src.front().unwrap();
            start = front.span.start;
            end = front.span.end;
        }

        TokenReader {
            src,
            current: Span::new(start, end, current.spanner.clone()),
            spanner: current.spanner.clone(),
        }
    }

    pub fn current(&self) -> Span {
        self.current.clone()
    }

    pub fn spanner(&self) -> Rc<dyn Spanning> {
        self.spanner.clone()
    }

    pub fn advance(&mut self) -> Option<Token> {
        let Some(res) = self.src.pop_front() else {
            return None;
        };

        self.current.start = res.span.start;
        self.current.end = res.span.end;
        Some(res)
    }

    pub fn peek(&self) -> Option<&Token> {
        self.src.front()
    }

    /// Returns the token to the front of the reader.
    pub fn push_front(&mut self, token: Token) {
        self.src.push_front(token)
    }

    /// Advances the next token if it is of type `exp` and returns a
    /// `ParserError` if the token does not match the expected type. This
    /// function uses `soft` checking, i.e. only the outer variant of the token
    /// kind is checked.
    ///
    /// For example: using `reader.expect(TokenKind::Identifier(""))` where the
    /// next token is of type `TokenKind::Identifier("hello")` will still match
    /// since both are of type `TokenKind::Identifier(_)`.
    ///
    /// For strict checking refer to the function `TokenReader::expect_exact()`.
    pub fn expect(&mut self, exp: TokenKind) -> Result<Token, ChalError> {
        /* std::mem:discriminant() checks only the outer enum variant */
        fn condition(current: &TokenKind, exp: &TokenKind) -> bool {
            std::mem::discriminant(current) == std::mem::discriminant(exp)
        }

        self.expect_inner(exp, condition)
    }

    /// Advances the reader if the next token strictly matches the expected type.
    /// Returns a `ParserError` if the type is not valid. For a more liberal
    /// type expectations, refer to `TokenReader::expect()`.
    pub fn expect_exact(&mut self, exp: TokenKind) -> Result<Token, ChalError> {
        self.expect_inner(exp, |current, exp| current == exp)
    }

    /// Returns whether the next token strictly matches the expected type.
    pub fn peek_is_exact(&self, exp: TokenKind) -> bool {
        let Some(peek) = self.peek() else {
            return false;
        };

        peek.kind == exp
    }

    pub fn peek_nth(&self, n: usize) -> Option<&Token> {
        self.src.get(n)
    }

    /// Advances the next token if it is of type `TokenKind::Str()` and returns
    /// it's value. Equivalent to the code:
    /// ```
    /// let token = reader.expect(TokenKind::Identifier(String::new()))?;
    /// let TokenKind::String(result) = token else {
    ///     unreachable!();
    /// };
    /// ```
    pub fn expect_ident(&mut self) -> Result<String, ChalError> {
        let exp = self.expect(TokenKind::Identifier(String::new()))?;
        match exp.kind {
            TokenKind::Identifier(res) => Ok(res),
            _ => panic!("TokenReader::expect_indent(): invalid expect() return value"),
        }
    }

    /// Advances the next token if it is of type `TokenKind::Type()` and returns
    /// it's value. Equivalent to the code:
    /// ```
    /// let token = reader.expect(TokenKind::Type(Type::Any))?;
    /// let TokenKind::Type(result) = token else {
    ///     unreachable!();
    /// };
    /// ```
    pub fn expect_type(&mut self) -> Result<Type, ChalError> {
<<<<<<< HEAD
        let Some(tok) = self.advance() else {
            return Err(ParserError::new(
                ParserErrorKind::ExpectedToken(TokenKind::Type(Type::Any)),
                self.current.clone(),
            )
            .into());
        };
        match tok.kind {
            TokenKind::Type(ty) => Ok(ty),
            TokenKind::Identifier(val) => Ok(Type::Custom(Box::new(val))),
            recv => Err(ParserError::new(
                ParserErrorKind::InvalidToken(TokenKind::Type(Type::Any), recv),
                self.current.clone(),
            )
            .into()),
=======
        let Some(peek) = self.peek() else {
            panic!("TokenReader::expect_type(): expecting from empty reader");
        };

        match peek.kind {
            /* the type begins with a `[`, so we expect a list */
            TokenKind::Delimiter(Delimiter::OpenBracket) => {
                // this both overrides the immutable self borrow and advances the
                // already checked opening delimiter
                let peek = self.advance().unwrap();
                let mut scope = self.advance_scope();

                if scope.len() < 2 {
                    /* SAFETY: the lexer guarantees that at least there is a matching closing delim */
                    let closing_delim = scope.front().unwrap();
                    let span = Span::new(
                        peek.span.start,
                        closing_delim.span.end,
                        peek.span.spanner.clone(),
                    );
                    return Err(ParserError::new(ParserErrorKind::UntypedList, span).into());
                }

                /* remove the closing delimiter */
                scope.pop_back();
                let mut inner_reader = TokenReader::new(scope, peek.span);

                Ok(Type::List(Box::new(inner_reader.expect_type()?)))
            }

            /* default type expectation */
            _ => {
                let advanced = self.expect(TokenKind::Type(Type::Any))?;
                let TokenKind::Type(res) = advanced.kind else {
                    panic!("TokenReader::expect_type(): invalid expect() value")
                };
                Ok(res)
            }
>>>>>>> 7f7229cf
        }
    }

    /// Advances the tokens until the condition is met.
    pub fn advance_until(
        &mut self,
        cond: fn(&TokenKind) -> bool,
    ) -> Result<VecDeque<Token>, ChalError> {
        if self.is_empty() {
            panic!("TokenReader::advance_until(): advancing an empty reader")
        }

        let mut result = VecDeque::<Token>::new();
        while !self.src.is_empty() && !cond(&self.src.front().unwrap().kind) {
            result.push_back(self.advance().unwrap());
        }
        Ok(result)
    }

<<<<<<< HEAD
    pub fn advance_scope(&mut self, open_delim: TokenKind, close_delim: TokenKind) -> TokenReader {
        TokenReader::new(
            self.advance_scope_raw(open_delim, close_delim),
            self.current.clone(),
        )
    }

    pub fn advance_scope_raw(
        &mut self,
        open_delim: TokenKind,
        close_delim: TokenKind,
    ) -> VecDeque<Token> {
        let mut open_scopes = 0;
        let mut result = VecDeque::<Token>::new();

        while !self.is_empty() {
            result.push_back(self.advance().unwrap());

            let kind = &result.back().unwrap().kind;

            if kind == &open_delim {
                open_scopes += 1;
            }

            if kind == &close_delim {
                if open_scopes == 1 {
                    break;
                }
                open_scopes -= 1;
            }
        }

=======
    // advances the reader until a full scope between two delimiters is met
    // NOTE: the opening delimiter must already be advanced before calling `advance_scope()`
    pub fn advance_scope(&mut self) -> VecDeque<Token> {
        let mut scoping = 1;
        let mut result = VecDeque::<Token>::new();

        while scoping > 0 {
            let Some(current) = self.advance() else { break };
            match current.kind {
                TokenKind::Delimiter(Delimiter::ClosePar)
                | TokenKind::Delimiter(Delimiter::CloseBrace)
                | TokenKind::Delimiter(Delimiter::CloseBracket) => scoping -= 1,

                TokenKind::Delimiter(Delimiter::OpenPar)
                | TokenKind::Delimiter(Delimiter::OpenBrace)
                | TokenKind::Delimiter(Delimiter::OpenBracket) => scoping += 1,
                _ => {}
            }

            result.push_back(current);
        }

        result
    }

    // splits the remainder of the reader by `TokenKind::Special(Special::Comma)`
    // NOTE: elements are possible to be empty
    pub fn split_commas(mut self) -> Vec<VecDeque<Token>> {
        let mut result = Vec::<VecDeque<Token>>::new();
        let mut buffer = VecDeque::<Token>::new();

        while let Some(token) = self.advance() {
            match token.kind {
                TokenKind::Special(Special::Comma) => {
                    result.push(buffer);
                    buffer = VecDeque::<Token>::new();
                    continue;
                }

                _ => buffer.push_back(token),
            }
        }

        result.push(buffer);
>>>>>>> 7f7229cf
        result
    }

    pub fn is_empty(&self) -> bool {
        self.src.is_empty()
    }

    // NOTE: expectations only consume tokens if the conditions is successful
    fn expect_inner(
        &mut self,
        exp: TokenKind,
        cond: fn(&TokenKind, &TokenKind) -> bool,
    ) -> Result<Token, ChalError> {
        let Some(token) = self.peek() else {
            return Err(ParserError::new(
                ParserErrorKind::ExpectedToken(exp),
                self.current.clone(),
            )
            .into());
        };

        if cond(&token.kind, &exp) {
            return Ok(self.advance().unwrap());
        }

        let mut span = token.span.clone();
        if token.kind == TokenKind::Newline {
            span = self.current.clone();
        }
        Err(ParserError::new(ParserErrorKind::InvalidToken(exp, token.kind.clone()), span).into())
    }
}

impl std::fmt::Debug for TokenReader {
    fn fmt(&self, f: &mut std::fmt::Formatter<'_>) -> std::fmt::Result {
        write!(f, "{:?}", self.src)
    }
}<|MERGE_RESOLUTION|>--- conflicted
+++ resolved
@@ -123,62 +123,53 @@
     /// };
     /// ```
     pub fn expect_type(&mut self) -> Result<Type, ChalError> {
-<<<<<<< HEAD
-        let Some(tok) = self.advance() else {
+        let Some(peek) = self.peek().cloned() else {
             return Err(ParserError::new(
                 ParserErrorKind::ExpectedToken(TokenKind::Type(Type::Any)),
                 self.current.clone(),
             )
             .into());
         };
-        match tok.kind {
-            TokenKind::Type(ty) => Ok(ty),
-            TokenKind::Identifier(val) => Ok(Type::Custom(Box::new(val))),
-            recv => Err(ParserError::new(
-                ParserErrorKind::InvalidToken(TokenKind::Type(Type::Any), recv),
-                self.current.clone(),
-            )
-            .into()),
-=======
-        let Some(peek) = self.peek() else {
-            panic!("TokenReader::expect_type(): expecting from empty reader");
-        };
 
         match peek.kind {
             /* the type begins with a `[`, so we expect a list */
             TokenKind::Delimiter(Delimiter::OpenBracket) => {
                 // this both overrides the immutable self borrow and advances the
                 // already checked opening delimiter
-                let peek = self.advance().unwrap();
-                let mut scope = self.advance_scope();
-
-                if scope.len() < 2 {
+
+                // let peek = self.advance().unwrap();
+                let start = self.current.start;
+                let mut scope = self.advance_scope_raw(
+                    TokenKind::Delimiter(Delimiter::OpenBracket),
+                    TokenKind::Delimiter(Delimiter::CloseBracket),
+                );
+
+                /* remove the opening and closing brackets */
+                scope.pop_front();
+                scope.pop_back();
+
+                if scope.is_empty() {
                     /* SAFETY: the lexer guarantees that at least there is a matching closing delim */
                     let closing_delim = scope.front().unwrap();
-                    let span = Span::new(
-                        peek.span.start,
-                        closing_delim.span.end,
-                        peek.span.spanner.clone(),
-                    );
+                    let span = Span::new(start, closing_delim.span.end, peek.span.spanner.clone());
                     return Err(ParserError::new(ParserErrorKind::UntypedList, span).into());
                 }
 
-                /* remove the closing delimiter */
-                scope.pop_back();
                 let mut inner_reader = TokenReader::new(scope, peek.span);
 
                 Ok(Type::List(Box::new(inner_reader.expect_type()?)))
             }
 
             /* default type expectation */
-            _ => {
-                let advanced = self.expect(TokenKind::Type(Type::Any))?;
-                let TokenKind::Type(res) = advanced.kind else {
-                    panic!("TokenReader::expect_type(): invalid expect() value")
-                };
-                Ok(res)
-            }
->>>>>>> 7f7229cf
+            _ => match self.advance().unwrap().kind {
+                TokenKind::Type(ty) => Ok(ty),
+                TokenKind::Identifier(val) => Ok(Type::Custom(Box::new(val))),
+                recv => Err(ParserError::new(
+                    ParserErrorKind::InvalidToken(TokenKind::Type(Type::Any), recv),
+                    self.current.clone(),
+                )
+                .into()),
+            },
         }
     }
 
@@ -198,7 +189,6 @@
         Ok(result)
     }
 
-<<<<<<< HEAD
     pub fn advance_scope(&mut self, open_delim: TokenKind, close_delim: TokenKind) -> TokenReader {
         TokenReader::new(
             self.advance_scope_raw(open_delim, close_delim),
@@ -231,29 +221,6 @@
             }
         }
 
-=======
-    // advances the reader until a full scope between two delimiters is met
-    // NOTE: the opening delimiter must already be advanced before calling `advance_scope()`
-    pub fn advance_scope(&mut self) -> VecDeque<Token> {
-        let mut scoping = 1;
-        let mut result = VecDeque::<Token>::new();
-
-        while scoping > 0 {
-            let Some(current) = self.advance() else { break };
-            match current.kind {
-                TokenKind::Delimiter(Delimiter::ClosePar)
-                | TokenKind::Delimiter(Delimiter::CloseBrace)
-                | TokenKind::Delimiter(Delimiter::CloseBracket) => scoping -= 1,
-
-                TokenKind::Delimiter(Delimiter::OpenPar)
-                | TokenKind::Delimiter(Delimiter::OpenBrace)
-                | TokenKind::Delimiter(Delimiter::OpenBracket) => scoping += 1,
-                _ => {}
-            }
-
-            result.push_back(current);
-        }
-
         result
     }
 
@@ -262,10 +229,23 @@
     pub fn split_commas(mut self) -> Vec<VecDeque<Token>> {
         let mut result = Vec::<VecDeque<Token>>::new();
         let mut buffer = VecDeque::<Token>::new();
+        let mut open_delims = 0;
 
         while let Some(token) = self.advance() {
             match token.kind {
-                TokenKind::Special(Special::Comma) => {
+                TokenKind::Delimiter(Delimiter::OpenPar)
+                | TokenKind::Delimiter(Delimiter::OpenBrace)
+                | TokenKind::Delimiter(Delimiter::OpenBracket) => {
+                    open_delims += 1;
+                    buffer.push_back(token);
+                }
+                TokenKind::Delimiter(Delimiter::ClosePar)
+                | TokenKind::Delimiter(Delimiter::CloseBrace)
+                | TokenKind::Delimiter(Delimiter::CloseBracket) => {
+                    open_delims -= 1;
+                    buffer.push_back(token);
+                }
+                TokenKind::Special(Special::Comma) if open_delims == 0 => {
                     result.push(buffer);
                     buffer = VecDeque::<Token>::new();
                     continue;
@@ -276,7 +256,6 @@
         }
 
         result.push(buffer);
->>>>>>> 7f7229cf
         result
     }
 
