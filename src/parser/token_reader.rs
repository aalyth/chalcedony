--- conflicted
+++ resolved
@@ -1,11 +1,6 @@
 use crate::error::span::{Span, Spanning};
-<<<<<<< HEAD
-use crate::error::{ChalError, InternalError, ParserError};
+use crate::error::{ChalError, ParserError, ParserErrorKind};
 use crate::lexer::{Delimiter, Special, Token, TokenKind};
-=======
-use crate::error::{ChalError, ParserError, ParserErrorKind};
-use crate::lexer::{Token, TokenKind};
->>>>>>> d9c93c92
 
 use crate::common::Type;
 
@@ -119,12 +114,8 @@
     /// };
     /// ```
     pub fn expect_type(&mut self) -> Result<Type, ChalError> {
-<<<<<<< HEAD
         let Some(peek) = self.peek() else {
-            return Err(InternalError::new(
-                "TokenReader::expect_type(): expecting from empty reader",
-            )
-            .into());
+            panic!("TokenReader::expect_type(): expecting from empty reader");
         };
 
         match peek.kind {
@@ -143,7 +134,7 @@
                         closing_delim.span.end,
                         peek.span.spanner.clone(),
                     );
-                    return Err(ParserError::untyped_list(span).into());
+                    return Err(ParserError::new(ParserErrorKind::UntypedList, span).into());
                 }
 
                 /* remove the closing delimiter */
@@ -157,19 +148,10 @@
             _ => {
                 let advanced = self.expect(TokenKind::Type(Type::Any))?;
                 let TokenKind::Type(res) = advanced.kind else {
-                    return Err(InternalError::new(
-                        "TokenReader::expect_type(): invalid expect() value",
-                    )
-                    .into());
+                    panic!("TokenReader::expect_type(): invalid expect() value")
                 };
                 Ok(res)
             }
-=======
-        let exp = self.expect(TokenKind::Type(Type::Any))?;
-        match exp.kind {
-            TokenKind::Type(res) => Ok(res),
-            _ => panic!("TokenReader::expect_type(): invalid expect() return value"),
->>>>>>> d9c93c92
         }
     }
 
@@ -189,7 +171,6 @@
         Ok(result)
     }
 
-<<<<<<< HEAD
     // advances the reader until a full scope between two delimiters is met
     // NOTE: the opening delimiter must already be advanced before calling `advance_scope()`
     pub fn advance_scope(&mut self) -> VecDeque<Token> {
@@ -237,13 +218,11 @@
         result
     }
 
-=======
     pub fn is_empty(&self) -> bool {
         self.src.is_empty()
     }
 
     // NOTE: expectations only consume tokens if the conditions is successful
->>>>>>> d9c93c92
     fn expect_inner(
         &mut self,
         exp: TokenKind,
